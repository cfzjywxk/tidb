// Copyright 2016 PingCAP, Inc.
//
// Licensed under the Apache License, Version 2.0 (the "License");
// you may not use this file except in compliance with the License.
// You may obtain a copy of the License at
//
//     http://www.apache.org/licenses/LICENSE-2.0
//
// Unless required by applicable law or agreed to in writing, software
// distributed under the License is distributed on an "AS IS" BASIS,
// See the License for the specific language governing permissions and
// limitations under the License.

package executor_test

import (
	"context"
	"errors"
	"fmt"

	. "github.com/pingcap/check"
	"github.com/pingcap/parser/model"
	"github.com/pingcap/parser/mysql"
	"github.com/pingcap/tidb/executor"
	"github.com/pingcap/tidb/kv"
	"github.com/pingcap/tidb/planner/core"
	"github.com/pingcap/tidb/session"
	"github.com/pingcap/tidb/sessionctx"
	"github.com/pingcap/tidb/store/mockstore"
	"github.com/pingcap/tidb/table/tables"
	"github.com/pingcap/tidb/types"
	"github.com/pingcap/tidb/util/mock"
	"github.com/pingcap/tidb/util/testkit"
)

type testBypassSuite struct{}

func (s *testBypassSuite) SetUpSuite(c *C) {
}

func (s *testSuite4) TestInsert(c *C) {
	tk := testkit.NewTestKit(c, s.store)
	tk.MustExec("use test")
	testSQL := `drop table if exists insert_test;create table insert_test (id int PRIMARY KEY AUTO_INCREMENT, c1 int, c2 int, c3 int default 1);`
	tk.MustExec(testSQL)
	testSQL = `insert insert_test (c1) values (1),(2),(NULL);`
	tk.MustExec(testSQL)
	tk.CheckLastMessage("Records: 3  Duplicates: 0  Warnings: 0")

	errInsertSelectSQL := `insert insert_test (c1) values ();`
	tk.MustExec("begin")
	_, err := tk.Exec(errInsertSelectSQL)
	c.Assert(err, NotNil)
	tk.MustExec("rollback")

	errInsertSelectSQL = `insert insert_test (c1, c2) values (1,2),(1);`
	tk.MustExec("begin")
	_, err = tk.Exec(errInsertSelectSQL)
	c.Assert(err, NotNil)
	tk.MustExec("rollback")

	errInsertSelectSQL = `insert insert_test (xxx) values (3);`
	tk.MustExec("begin")
	_, err = tk.Exec(errInsertSelectSQL)
	c.Assert(err, NotNil)
	tk.MustExec("rollback")

	errInsertSelectSQL = `insert insert_test_xxx (c1) values ();`
	tk.MustExec("begin")
	_, err = tk.Exec(errInsertSelectSQL)
	c.Assert(err, NotNil)
	tk.MustExec("rollback")

	insertSetSQL := `insert insert_test set c1 = 3;`
	tk.MustExec(insertSetSQL)
	tk.CheckLastMessage("")

	errInsertSelectSQL = `insert insert_test set c1 = 4, c1 = 5;`
	tk.MustExec("begin")
	_, err = tk.Exec(errInsertSelectSQL)
	c.Assert(err, NotNil)
	tk.MustExec("rollback")

	errInsertSelectSQL = `insert insert_test set xxx = 6;`
	tk.MustExec("begin")
	_, err = tk.Exec(errInsertSelectSQL)
	c.Assert(err, NotNil)
	tk.MustExec("rollback")

	insertSelectSQL := `create table insert_test_1 (id int, c1 int);`
	tk.MustExec(insertSelectSQL)
	insertSelectSQL = `insert insert_test_1 select id, c1 from insert_test;`
	tk.MustExec(insertSelectSQL)
	tk.CheckLastMessage("Records: 4  Duplicates: 0  Warnings: 0")

	insertSelectSQL = `create table insert_test_2 (id int, c1 int);`
	tk.MustExec(insertSelectSQL)
	insertSelectSQL = `insert insert_test_1 select id, c1 from insert_test union select id * 10, c1 * 10 from insert_test;`
	tk.MustExec(insertSelectSQL)
	tk.CheckLastMessage("Records: 8  Duplicates: 0  Warnings: 0")

	errInsertSelectSQL = `insert insert_test_1 select c1 from insert_test;`
	tk.MustExec("begin")
	_, err = tk.Exec(errInsertSelectSQL)
	c.Assert(err, NotNil)
	tk.MustExec("rollback")

	errInsertSelectSQL = `insert insert_test_1 values(default, default, default, default, default)`
	tk.MustExec("begin")
	_, err = tk.Exec(errInsertSelectSQL)
	c.Assert(err, NotNil)
	tk.MustExec("rollback")

	// Updating column is PK handle.
	// Make sure the record is "1, 1, nil, 1".
	r := tk.MustQuery("select * from insert_test where id = 1;")
	rowStr := fmt.Sprintf("%v %v %v %v", "1", "1", nil, "1")
	r.Check(testkit.Rows(rowStr))
	insertSQL := `insert into insert_test (id, c3) values (1, 2) on duplicate key update id=values(id), c2=10;`
	tk.MustExec(insertSQL)
	tk.CheckLastMessage("")
	r = tk.MustQuery("select * from insert_test where id = 1;")
	rowStr = fmt.Sprintf("%v %v %v %v", "1", "1", "10", "1")
	r.Check(testkit.Rows(rowStr))

	insertSQL = `insert into insert_test (id, c2) values (1, 1) on duplicate key update insert_test.c2=10;`
	tk.MustExec(insertSQL)
	tk.CheckLastMessage("")

	_, err = tk.Exec(`insert into insert_test (id, c2) values(1, 1) on duplicate key update t.c2 = 10`)
	c.Assert(err, NotNil)

	// for on duplicate key
	insertSQL = `INSERT INTO insert_test (id, c3) VALUES (1, 2) ON DUPLICATE KEY UPDATE c3=values(c3)+c3+3;`
	tk.MustExec(insertSQL)
	tk.CheckLastMessage("")
	r = tk.MustQuery("select * from insert_test where id = 1;")
	rowStr = fmt.Sprintf("%v %v %v %v", "1", "1", "10", "6")
	r.Check(testkit.Rows(rowStr))

	// for on duplicate key with ignore
	insertSQL = `INSERT IGNORE INTO insert_test (id, c3) VALUES (1, 2) ON DUPLICATE KEY UPDATE c3=values(c3)+c3+3;`
	tk.MustExec(insertSQL)
	tk.CheckLastMessage("")
	r = tk.MustQuery("select * from insert_test where id = 1;")
	rowStr = fmt.Sprintf("%v %v %v %v", "1", "1", "10", "11")
	r.Check(testkit.Rows(rowStr))

	tk.MustExec("create table insert_err (id int, c1 varchar(8))")
	_, err = tk.Exec("insert insert_err values (1, 'abcdabcdabcd')")
	c.Assert(types.ErrDataTooLong.Equal(err), IsTrue)
	_, err = tk.Exec("insert insert_err values (1, '你好，世界')")
	c.Assert(err, IsNil)

	tk.MustExec("create table TEST1 (ID INT NOT NULL, VALUE INT DEFAULT NULL, PRIMARY KEY (ID))")
	_, err = tk.Exec("INSERT INTO TEST1(id,value) VALUE(3,3) on DUPLICATE KEY UPDATE VALUE=4")
	c.Assert(err, IsNil)
	tk.CheckLastMessage("")

	tk.MustExec("create table t (id int)")
	tk.MustExec("insert into t values(1)")
	tk.MustExec("update t t1 set id = (select count(*) + 1 from t t2 where t1.id = t2.id)")
	r = tk.MustQuery("select * from t;")
	r.Check(testkit.Rows("2"))

	// issue 3235
	tk.MustExec("drop table if exists t")
	tk.MustExec("create table t(c decimal(5, 5))")
	_, err = tk.Exec("insert into t value(0)")
	c.Assert(err, IsNil)
	_, err = tk.Exec("insert into t value(1)")
	c.Assert(types.ErrWarnDataOutOfRange.Equal(err), IsTrue)

	tk.MustExec("drop table if exists t")
	tk.MustExec("create table t(c binary(255))")
	_, err = tk.Exec("insert into t value(1)")
	c.Assert(err, IsNil)
	r = tk.MustQuery("select length(c) from t;")
	r.Check(testkit.Rows("255"))

	tk.MustExec("drop table if exists t")
	tk.MustExec("create table t(c varbinary(255))")
	_, err = tk.Exec("insert into t value(1)")
	c.Assert(err, IsNil)
	r = tk.MustQuery("select length(c) from t;")
	r.Check(testkit.Rows("1"))

	// issue 3509
	tk.MustExec("drop table if exists t")
	tk.MustExec("create table t(c int)")
	tk.MustExec("set @origin_time_zone = @@time_zone")
	tk.MustExec("set @@time_zone = '+08:00'")
	_, err = tk.Exec("insert into t value(Unix_timestamp('2002-10-27 01:00'))")
	c.Assert(err, IsNil)
	r = tk.MustQuery("select * from t;")
	r.Check(testkit.Rows("1035651600"))
	tk.MustExec("set @@time_zone = @origin_time_zone")

	// issue 3832
	tk.MustExec("create table t1 (b char(0));")
	_, err = tk.Exec(`insert into t1 values ("");`)
	c.Assert(err, IsNil)

	// issue 3895
	tk = testkit.NewTestKit(c, s.store)
	tk.MustExec("USE test;")
	tk.MustExec("DROP TABLE IF EXISTS t;")
	tk.MustExec("CREATE TABLE t(a DECIMAL(4,2));")
	tk.MustExec("INSERT INTO t VALUES (1.000001);")
	r = tk.MustQuery("SHOW WARNINGS;")
	r.Check(testkit.Rows("Warning 1265 Data Truncated"))
	tk.MustExec("INSERT INTO t VALUES (1.000000);")
	r = tk.MustQuery("SHOW WARNINGS;")
	r.Check(testkit.Rows())

	// issue 4653
	tk.MustExec("DROP TABLE IF EXISTS t;")
	tk.MustExec("CREATE TABLE t(a datetime);")
	_, err = tk.Exec("INSERT INTO t VALUES('2017-00-00')")
	c.Assert(err, NotNil)
	tk.MustExec("set sql_mode = ''")
	tk.MustExec("INSERT INTO t VALUES('2017-00-00')")
	r = tk.MustQuery("SELECT * FROM t;")
	r.Check(testkit.Rows("2017-00-00 00:00:00"))
	tk.MustExec("set sql_mode = 'strict_all_tables';")
	r = tk.MustQuery("SELECT * FROM t;")
	r.Check(testkit.Rows("2017-00-00 00:00:00"))

	// test auto_increment with unsigned.
	tk.MustExec("drop table if exists test")
	tk.MustExec("CREATE TABLE test(id int(10) UNSIGNED NOT NULL AUTO_INCREMENT, p int(10) UNSIGNED NOT NULL, PRIMARY KEY(p), KEY(id))")
	tk.MustExec("insert into test(p) value(1)")
	tk.MustQuery("select * from test").Check(testkit.Rows("1 1"))
	tk.MustQuery("select * from test use index (id) where id = 1").Check(testkit.Rows("1 1"))
	tk.MustExec("insert into test values(NULL, 2)")
	tk.MustQuery("select * from test use index (id) where id = 2").Check(testkit.Rows("2 2"))
	tk.MustExec("insert into test values(2, 3)")
	tk.MustQuery("select * from test use index (id) where id = 2").Check(testkit.Rows("2 2", "2 3"))

	// issue 6360
	tk.MustExec("drop table if exists t;")
	tk.MustExec("create table t(a bigint unsigned);")
	tk.MustExec(" set @orig_sql_mode = @@sql_mode; set @@sql_mode = 'strict_all_tables';")
	_, err = tk.Exec("insert into t value (-1);")
	c.Assert(types.ErrWarnDataOutOfRange.Equal(err), IsTrue)
	tk.MustExec("set @@sql_mode = '';")
	tk.MustExec("insert into t value (-1);")
	// TODO: the following warning messages are not consistent with MySQL, fix them in the future PRs
	tk.MustQuery("show warnings").Check(testkit.Rows("Warning 1690 constant -1 overflows bigint"))
	tk.MustExec("insert into t select -1;")
	tk.MustQuery("show warnings").Check(testkit.Rows("Warning 1690 constant -1 overflows bigint"))
	tk.MustExec("insert into t select cast(-1 as unsigned);")
	tk.MustExec("insert into t value (-1.111);")
	tk.MustQuery("show warnings").Check(testkit.Rows("Warning 1690 constant -1.111 overflows bigint"))
	tk.MustExec("insert into t value ('-1.111');")
	tk.MustQuery("show warnings").Check(testkit.Rows("Warning 1690 BIGINT UNSIGNED value is out of range in '-1'"))
	r = tk.MustQuery("select * from t;")
	r.Check(testkit.Rows("0", "0", "18446744073709551615", "0", "0"))
	tk.MustExec("set @@sql_mode = @orig_sql_mode;")

	// issue 6424
	tk.MustExec("drop table if exists t")
	tk.MustExec("create table t(a time(6))")
	tk.MustExec("insert into t value('20070219173709.055870'), ('20070219173709.055'), ('-20070219173709.055870'), ('20070219173709.055870123')")
	tk.MustQuery("select * from t").Check(testkit.Rows("17:37:09.055870", "17:37:09.055000", "17:37:09.055870", "17:37:09.055870"))
	tk.MustExec("truncate table t")
	tk.MustExec("insert into t value(20070219173709.055870), (20070219173709.055), (20070219173709.055870123)")
	tk.MustQuery("select * from t").Check(testkit.Rows("17:37:09.055870", "17:37:09.055000", "17:37:09.055870"))
	_, err = tk.Exec("insert into t value(-20070219173709.055870)")
	c.Assert(err.Error(), Equals, "[types:1292]Incorrect time value: '-20070219173709.055870'")

	tk.MustExec("drop table if exists t")
	tk.MustExec("set @@sql_mode=''")
	tk.MustExec("create table t(a float unsigned, b double unsigned)")
	tk.MustExec("insert into t value(-1.1, -1.1), (-2.1, -2.1), (0, 0), (1.1, 1.1)")
	tk.MustQuery("show warnings").
		Check(testkit.Rows("Warning 1690 constant -1.1 overflows float", "Warning 1690 constant -1.1 overflows double",
			"Warning 1690 constant -2.1 overflows float", "Warning 1690 constant -2.1 overflows double"))
	tk.MustQuery("select * from t").Check(testkit.Rows("0 0", "0 0", "0 0", "1.1 1.1"))

	// issue 7061
	tk.MustExec("drop table if exists t")
	tk.MustExec("create table t(a int default 1, b int default 2)")
	tk.MustExec("insert into t values(default, default)")
	tk.MustQuery("select * from t").Check(testkit.Rows("1 2"))
	tk.MustExec("truncate table t")
	tk.MustExec("insert into t values(default(b), default(a))")
	tk.MustQuery("select * from t").Check(testkit.Rows("2 1"))
	tk.MustExec("truncate table t")
	tk.MustExec("insert into t (b) values(default)")
	tk.MustQuery("select * from t").Check(testkit.Rows("1 2"))
	tk.MustExec("truncate table t")
	tk.MustExec("insert into t (b) values(default(a))")
	tk.MustQuery("select * from t").Check(testkit.Rows("1 1"))

	tk.MustExec("create view v as select * from t")
	_, err = tk.Exec("insert into v values(1,2)")
	c.Assert(err.Error(), Equals, "insert into view v is not supported now.")
	_, err = tk.Exec("replace into v values(1,2)")
	c.Assert(err.Error(), Equals, "replace into view v is not supported now.")
	tk.MustExec("drop view v")
}

func (s *testSuite) TestMultiBatch(c *C) {
	tk := testkit.NewTestKit(c, s.store)
	tk.MustExec("use test")
	tk.MustExec("create table t0 (i int)")
	tk.MustExec("insert into t0 values (1), (1)")
	tk.MustExec("create table t (i int unique key)")
	tk.MustExec("set @@tidb_dml_batch_size = 1")
	tk.MustExec("insert ignore into t select * from t0")
	tk.MustExec("admin check table t")
}

func (s *testSuite4) TestInsertAutoInc(c *C) {
	tk := testkit.NewTestKit(c, s.store)
	tk.MustExec("use test")
	createSQL := `drop table if exists insert_autoinc_test; create table insert_autoinc_test (id int primary key auto_increment, c1 int);`
	tk.MustExec(createSQL)

	insertSQL := `insert into insert_autoinc_test(c1) values (1), (2)`
	tk.MustExec(insertSQL)
	tk.MustExec("begin")
	r := tk.MustQuery("select * from insert_autoinc_test;")
	rowStr1 := fmt.Sprintf("%v %v", "1", "1")
	rowStr2 := fmt.Sprintf("%v %v", "2", "2")
	r.Check(testkit.Rows(rowStr1, rowStr2))
	tk.MustExec("commit")

	tk.MustExec("begin")
	insertSQL = `insert into insert_autoinc_test(id, c1) values (5,5)`
	tk.MustExec(insertSQL)
	insertSQL = `insert into insert_autoinc_test(c1) values (6)`
	tk.MustExec(insertSQL)
	tk.MustExec("commit")
	tk.MustExec("begin")
	r = tk.MustQuery("select * from insert_autoinc_test;")
	rowStr3 := fmt.Sprintf("%v %v", "5", "5")
	rowStr4 := fmt.Sprintf("%v %v", "6", "6")
	r.Check(testkit.Rows(rowStr1, rowStr2, rowStr3, rowStr4))
	tk.MustExec("commit")

	tk.MustExec("begin")
	insertSQL = `insert into insert_autoinc_test(id, c1) values (3,3)`
	tk.MustExec(insertSQL)
	tk.MustExec("commit")
	tk.MustExec("begin")
	r = tk.MustQuery("select * from insert_autoinc_test;")
	rowStr5 := fmt.Sprintf("%v %v", "3", "3")
	r.Check(testkit.Rows(rowStr1, rowStr2, rowStr5, rowStr3, rowStr4))
	tk.MustExec("commit")

	tk.MustExec("begin")
	insertSQL = `insert into insert_autoinc_test(c1) values (7)`
	tk.MustExec(insertSQL)
	tk.MustExec("commit")
	tk.MustExec("begin")
	r = tk.MustQuery("select * from insert_autoinc_test;")
	rowStr6 := fmt.Sprintf("%v %v", "7", "7")
	r.Check(testkit.Rows(rowStr1, rowStr2, rowStr5, rowStr3, rowStr4, rowStr6))
	tk.MustExec("commit")

	// issue-962
	createSQL = `drop table if exists insert_autoinc_test; create table insert_autoinc_test (id int primary key auto_increment, c1 int);`
	tk.MustExec(createSQL)
	insertSQL = `insert into insert_autoinc_test(id, c1) values (0.3, 1)`
	tk.MustExec(insertSQL)
	r = tk.MustQuery("select * from insert_autoinc_test;")
	rowStr1 = fmt.Sprintf("%v %v", "1", "1")
	r.Check(testkit.Rows(rowStr1))
	insertSQL = `insert into insert_autoinc_test(id, c1) values (-0.3, 2)`
	tk.MustExec(insertSQL)
	r = tk.MustQuery("select * from insert_autoinc_test;")
	rowStr2 = fmt.Sprintf("%v %v", "2", "2")
	r.Check(testkit.Rows(rowStr1, rowStr2))
	insertSQL = `insert into insert_autoinc_test(id, c1) values (-3.3, 3)`
	tk.MustExec(insertSQL)
	r = tk.MustQuery("select * from insert_autoinc_test;")
	rowStr3 = fmt.Sprintf("%v %v", "-3", "3")
	r.Check(testkit.Rows(rowStr3, rowStr1, rowStr2))
	insertSQL = `insert into insert_autoinc_test(id, c1) values (4.3, 4)`
	tk.MustExec(insertSQL)
	r = tk.MustQuery("select * from insert_autoinc_test;")
	rowStr4 = fmt.Sprintf("%v %v", "4", "4")
	r.Check(testkit.Rows(rowStr3, rowStr1, rowStr2, rowStr4))
	insertSQL = `insert into insert_autoinc_test(c1) values (5)`
	tk.MustExec(insertSQL)
	r = tk.MustQuery("select * from insert_autoinc_test;")
	rowStr5 = fmt.Sprintf("%v %v", "5", "5")
	r.Check(testkit.Rows(rowStr3, rowStr1, rowStr2, rowStr4, rowStr5))
	insertSQL = `insert into insert_autoinc_test(id, c1) values (null, 6)`
	tk.MustExec(insertSQL)
	r = tk.MustQuery("select * from insert_autoinc_test;")
	rowStr6 = fmt.Sprintf("%v %v", "6", "6")
	r.Check(testkit.Rows(rowStr3, rowStr1, rowStr2, rowStr4, rowStr5, rowStr6))

	// SQL_MODE=NO_AUTO_VALUE_ON_ZERO
	createSQL = `drop table if exists insert_autoinc_test; create table insert_autoinc_test (id int primary key auto_increment, c1 int);`
	tk.MustExec(createSQL)
	insertSQL = `insert into insert_autoinc_test(id, c1) values (5, 1)`
	tk.MustExec(insertSQL)
	r = tk.MustQuery("select * from insert_autoinc_test;")
	rowStr1 = fmt.Sprintf("%v %v", "5", "1")
	r.Check(testkit.Rows(rowStr1))
	insertSQL = `insert into insert_autoinc_test(id, c1) values (0, 2)`
	tk.MustExec(insertSQL)
	r = tk.MustQuery("select * from insert_autoinc_test;")
	rowStr2 = fmt.Sprintf("%v %v", "6", "2")
	r.Check(testkit.Rows(rowStr1, rowStr2))
	insertSQL = `insert into insert_autoinc_test(id, c1) values (0, 3)`
	tk.MustExec(insertSQL)
	r = tk.MustQuery("select * from insert_autoinc_test;")
	rowStr3 = fmt.Sprintf("%v %v", "7", "3")
	r.Check(testkit.Rows(rowStr1, rowStr2, rowStr3))
	tk.MustExec("set SQL_MODE=NO_AUTO_VALUE_ON_ZERO")
	insertSQL = `insert into insert_autoinc_test(id, c1) values (0, 4)`
	tk.MustExec(insertSQL)
	r = tk.MustQuery("select * from insert_autoinc_test;")
	rowStr4 = fmt.Sprintf("%v %v", "0", "4")
	r.Check(testkit.Rows(rowStr4, rowStr1, rowStr2, rowStr3))
	insertSQL = `insert into insert_autoinc_test(id, c1) values (0, 5)`
	_, err := tk.Exec(insertSQL)
	// ERROR 1062 (23000): Duplicate entry '0' for key 'PRIMARY'
	c.Assert(err, NotNil)
	insertSQL = `insert into insert_autoinc_test(c1) values (6)`
	tk.MustExec(insertSQL)
	r = tk.MustQuery("select * from insert_autoinc_test;")
	rowStr5 = fmt.Sprintf("%v %v", "8", "6")
	r.Check(testkit.Rows(rowStr4, rowStr1, rowStr2, rowStr3, rowStr5))
	insertSQL = `insert into insert_autoinc_test(id, c1) values (null, 7)`
	tk.MustExec(insertSQL)
	r = tk.MustQuery("select * from insert_autoinc_test;")
	rowStr6 = fmt.Sprintf("%v %v", "9", "7")
	r.Check(testkit.Rows(rowStr4, rowStr1, rowStr2, rowStr3, rowStr5, rowStr6))
	tk.MustExec("set SQL_MODE='';")
	insertSQL = `insert into insert_autoinc_test(id, c1) values (0, 8)`
	tk.MustExec(insertSQL)
	r = tk.MustQuery("select * from insert_autoinc_test;")
	rowStr7 := fmt.Sprintf("%v %v", "10", "8")
	r.Check(testkit.Rows(rowStr4, rowStr1, rowStr2, rowStr3, rowStr5, rowStr6, rowStr7))
	insertSQL = `insert into insert_autoinc_test(id, c1) values (null, 9)`
	tk.MustExec(insertSQL)
	r = tk.MustQuery("select * from insert_autoinc_test;")
	rowStr8 := fmt.Sprintf("%v %v", "11", "9")
	r.Check(testkit.Rows(rowStr4, rowStr1, rowStr2, rowStr3, rowStr5, rowStr6, rowStr7, rowStr8))
}

func (s *testSuite4) TestInsertIgnore(c *C) {
	var cfg kv.InjectionConfig
	tk := testkit.NewTestKit(c, kv.NewInjectedStore(s.store, &cfg))
	tk.MustExec("use test")
	testSQL := `drop table if exists t;
    create table t (id int PRIMARY KEY AUTO_INCREMENT, c1 int unique key);`
	tk.MustExec(testSQL)
	testSQL = `insert into t values (1, 2);`
	tk.MustExec(testSQL)
	tk.CheckLastMessage("")

	r := tk.MustQuery("select * from t;")
	rowStr := fmt.Sprintf("%v %v", "1", "2")
	r.Check(testkit.Rows(rowStr))

	tk.MustExec("insert ignore into t values (1, 3), (2, 3)")
	tk.CheckLastMessage("Records: 2  Duplicates: 1  Warnings: 1")
	r = tk.MustQuery("select * from t;")
	rowStr1 := fmt.Sprintf("%v %v", "2", "3")
	r.Check(testkit.Rows(rowStr, rowStr1))

	tk.MustExec("insert ignore into t values (3, 4), (3, 4)")
	tk.CheckLastMessage("Records: 2  Duplicates: 1  Warnings: 1")
	r = tk.MustQuery("select * from t;")
	rowStr2 := fmt.Sprintf("%v %v", "3", "4")
	r.Check(testkit.Rows(rowStr, rowStr1, rowStr2))

	tk.MustExec("begin")
	tk.MustExec("insert ignore into t values (4, 4), (4, 5), (4, 6)")
	tk.CheckLastMessage("Records: 3  Duplicates: 2  Warnings: 2")
	r = tk.MustQuery("select * from t;")
	rowStr3 := fmt.Sprintf("%v %v", "4", "5")
	r.Check(testkit.Rows(rowStr, rowStr1, rowStr2, rowStr3))
	tk.MustExec("commit")

	cfg.SetGetError(errors.New("foo"))
	_, err := tk.Exec("insert ignore into t values (1, 3)")
	c.Assert(err, NotNil)
	cfg.SetGetError(nil)

	// for issue 4268
	testSQL = `drop table if exists t;
	create table t (a bigint);`
	tk.MustExec(testSQL)
	testSQL = "insert ignore into t select '1a';"
	_, err = tk.Exec(testSQL)
	c.Assert(err, IsNil)
	tk.CheckLastMessage("Records: 1  Duplicates: 0  Warnings: 1")
	r = tk.MustQuery("SHOW WARNINGS")
	r.Check(testkit.Rows("Warning 1265 Data Truncated"))
	testSQL = "insert ignore into t values ('1a')"
	_, err = tk.Exec(testSQL)
	c.Assert(err, IsNil)
	tk.CheckLastMessage("")
	r = tk.MustQuery("SHOW WARNINGS")
	r.Check(testkit.Rows("Warning 1265 Data Truncated"))

	// for duplicates with warning
	testSQL = `drop table if exists t;
	create table t(a int primary key, b int);`
	tk.MustExec(testSQL)
	testSQL = "insert ignore into t values (1,1);"
	tk.MustExec(testSQL)
	tk.CheckLastMessage("")
	_, err = tk.Exec(testSQL)
	tk.CheckLastMessage("")
	c.Assert(err, IsNil)
	r = tk.MustQuery("SHOW WARNINGS")
	r.Check(testkit.Rows("Warning 1062 Duplicate entry '1' for key 'PRIMARY'"))

	testSQL = `drop table if exists test;
create table test (i int primary key, j int unique);
begin;
insert into test values (1,1);
insert ignore into test values (2,1);
commit;`
	tk.MustExec(testSQL)
	testSQL = `select * from test;`
	r = tk.MustQuery(testSQL)
	r.Check(testkit.Rows("1 1"))

	testSQL = `delete from test;
insert into test values (1, 1);
begin;
delete from test where i = 1;
insert ignore into test values (2, 1);
commit;`
	tk.MustExec(testSQL)
	testSQL = `select * from test;`
	r = tk.MustQuery(testSQL)
	r.Check(testkit.Rows("2 1"))

	testSQL = `delete from test;
insert into test values (1, 1);
begin;
update test set i = 2, j = 2 where i = 1;
insert ignore into test values (1, 3);
insert ignore into test values (2, 4);
commit;`
	tk.MustExec(testSQL)
	testSQL = `select * from test order by i;`
	r = tk.MustQuery(testSQL)
	r.Check(testkit.Rows("1 3", "2 2"))

	testSQL = `create table badnull (i int not null)`
	tk.MustExec(testSQL)
	testSQL = `insert ignore into badnull values (null)`
	tk.MustExec(testSQL)
	tk.CheckLastMessage("")
	tk.MustQuery("show warnings").Check(testkit.Rows("Warning 1048 Column 'i' cannot be null"))
	testSQL = `select * from badnull`
	tk.MustQuery(testSQL).Check(testkit.Rows("0"))
}

func (s *testSuite4) TestInsertOnDup(c *C) {
	var cfg kv.InjectionConfig
	tk := testkit.NewTestKit(c, kv.NewInjectedStore(s.store, &cfg))
	tk.MustExec("use test")
	testSQL := `drop table if exists t;
    create table t (i int unique key);`
	tk.MustExec(testSQL)
	testSQL = `insert into t values (1),(2);`
	tk.MustExec(testSQL)
	tk.CheckLastMessage("Records: 2  Duplicates: 0  Warnings: 0")

	r := tk.MustQuery("select * from t;")
	rowStr1 := fmt.Sprintf("%v", "1")
	rowStr2 := fmt.Sprintf("%v", "2")
	r.Check(testkit.Rows(rowStr1, rowStr2))

	tk.MustExec("insert into t values (1), (2) on duplicate key update i = values(i)")
	tk.CheckLastMessage("Records: 2  Duplicates: 0  Warnings: 0")
	r = tk.MustQuery("select * from t;")
	r.Check(testkit.Rows(rowStr1, rowStr2))

	tk.MustExec("insert into t values (2), (3) on duplicate key update i = 3")
	tk.CheckLastMessage("Records: 2  Duplicates: 1  Warnings: 0")
	r = tk.MustQuery("select * from t;")
	rowStr3 := fmt.Sprintf("%v", "3")
	r.Check(testkit.Rows(rowStr1, rowStr3))

	testSQL = `drop table if exists t;
    create table t (i int primary key, j int unique key);`
	tk.MustExec(testSQL)
	testSQL = `insert into t values (-1, 1);`
	tk.MustExec(testSQL)
	tk.CheckLastMessage("")

	r = tk.MustQuery("select * from t;")
	rowStr1 = fmt.Sprintf("%v %v", "-1", "1")
	r.Check(testkit.Rows(rowStr1))

	tk.MustExec("insert into t values (1, 1) on duplicate key update j = values(j)")
	tk.CheckLastMessage("")
	r = tk.MustQuery("select * from t;")
	r.Check(testkit.Rows(rowStr1))

	testSQL = `drop table if exists test;
create table test (i int primary key, j int unique);
begin;
insert into test values (1,1);
insert into test values (2,1) on duplicate key update i = -i, j = -j;
commit;`
	tk.MustExec(testSQL)
	testSQL = `select * from test;`
	r = tk.MustQuery(testSQL)
	r.Check(testkit.Rows("-1 -1"))

	testSQL = `delete from test;
insert into test values (1, 1);
begin;
delete from test where i = 1;
insert into test values (2, 1) on duplicate key update i = -i, j = -j;
commit;`
	tk.MustExec(testSQL)
	testSQL = `select * from test;`
	r = tk.MustQuery(testSQL)
	r.Check(testkit.Rows("2 1"))

	testSQL = `delete from test;
insert into test values (1, 1);
begin;
update test set i = 2, j = 2 where i = 1;
insert into test values (1, 3) on duplicate key update i = -i, j = -j;
insert into test values (2, 4) on duplicate key update i = -i, j = -j;
commit;`
	tk.MustExec(testSQL)
	testSQL = `select * from test order by i;`
	r = tk.MustQuery(testSQL)
	r.Check(testkit.Rows("-2 -2", "1 3"))

	testSQL = `delete from test;
begin;
insert into test values (1, 3), (1, 3) on duplicate key update i = values(i), j = values(j);
commit;`
	tk.MustExec(testSQL)
	testSQL = `select * from test order by i;`
	r = tk.MustQuery(testSQL)
	r.Check(testkit.Rows("1 3"))

	testSQL = `create table tmp (id int auto_increment, code int, primary key(id, code));
	create table m (id int primary key auto_increment, code int unique);
	insert tmp (code) values (1);
	insert tmp (code) values (1);
	set tidb_init_chunk_size=1;
	insert m (code) select code from tmp on duplicate key update code = values(code);`
	tk.MustExec(testSQL)
	testSQL = `select * from m;`
	r = tk.MustQuery(testSQL)
	r.Check(testkit.Rows("1 1"))

	// The following two cases are used for guaranteeing the last_insert_id
	// to be set as the value of on-duplicate-update assigned.
	testSQL = `DROP TABLE IF EXISTS t1;
	CREATE TABLE t1 (f1 INT AUTO_INCREMENT PRIMARY KEY,
	f2 VARCHAR(5) NOT NULL UNIQUE);
	INSERT t1 (f2) VALUES ('test') ON DUPLICATE KEY UPDATE f1 = LAST_INSERT_ID(f1);`
	tk.MustExec(testSQL)
	tk.CheckLastMessage("")
	testSQL = `SELECT LAST_INSERT_ID();`
	r = tk.MustQuery(testSQL)
	r.Check(testkit.Rows("1"))
	testSQL = `INSERT t1 (f2) VALUES ('test') ON DUPLICATE KEY UPDATE f1 = LAST_INSERT_ID(f1);`
	tk.MustExec(testSQL)
	tk.CheckLastMessage("")
	testSQL = `SELECT LAST_INSERT_ID();`
	r = tk.MustQuery(testSQL)
	r.Check(testkit.Rows("1"))

	testSQL = `DROP TABLE IF EXISTS t1;
	CREATE TABLE t1 (f1 INT AUTO_INCREMENT UNIQUE,
	f2 VARCHAR(5) NOT NULL UNIQUE);
	INSERT t1 (f2) VALUES ('test') ON DUPLICATE KEY UPDATE f1 = LAST_INSERT_ID(f1);`
	tk.MustExec(testSQL)
	tk.CheckLastMessage("")
	testSQL = `SELECT LAST_INSERT_ID();`
	r = tk.MustQuery(testSQL)
	r.Check(testkit.Rows("1"))
	testSQL = `INSERT t1 (f2) VALUES ('test') ON DUPLICATE KEY UPDATE f1 = LAST_INSERT_ID(f1);`
	tk.MustExec(testSQL)
	tk.CheckLastMessage("")
	testSQL = `SELECT LAST_INSERT_ID();`
	r = tk.MustQuery(testSQL)
	r.Check(testkit.Rows("1"))
	testSQL = `INSERT t1 (f2) VALUES ('test') ON DUPLICATE KEY UPDATE f1 = 2;`
	tk.MustExec(testSQL)
	tk.CheckLastMessage("")
	testSQL = `SELECT LAST_INSERT_ID();`
	r = tk.MustQuery(testSQL)
	r.Check(testkit.Rows("1"))

	testSQL = `DROP TABLE IF EXISTS t1;
	CREATE TABLE t1 (f1 INT);
	INSERT t1 VALUES (1) ON DUPLICATE KEY UPDATE f1 = 1;`
	tk.MustExec(testSQL)
	tk.CheckLastMessage("")
	tk.MustQuery(`SELECT * FROM t1;`).Check(testkit.Rows("1"))

	testSQL = `DROP TABLE IF EXISTS t1;
	CREATE TABLE t1 (f1 INT PRIMARY KEY, f2 INT NOT NULL UNIQUE);
	INSERT t1 VALUES (1, 1);`
	tk.MustExec(testSQL)
	tk.CheckLastMessage("")
	tk.MustExec(`INSERT t1 VALUES (1, 1), (1, 1) ON DUPLICATE KEY UPDATE f1 = 2, f2 = 2;`)
	tk.CheckLastMessage("Records: 2  Duplicates: 1  Warnings: 0")
	tk.MustQuery(`SELECT * FROM t1 order by f1;`).Check(testkit.Rows("1 1", "2 2"))
	_, err := tk.Exec(`INSERT t1 VALUES (1, 1) ON DUPLICATE KEY UPDATE f2 = null;`)
	c.Assert(err, NotNil)
	tk.MustExec(`INSERT IGNORE t1 VALUES (1, 1) ON DUPLICATE KEY UPDATE f2 = null;`)
	tk.CheckLastMessage("")
	tk.MustQuery("show warnings").Check(testkit.Rows("Warning 1048 Column 'f2' cannot be null"))
	tk.MustQuery(`SELECT * FROM t1 order by f1;`).Check(testkit.Rows("1 0", "2 2"))

	tk.MustExec(`SET sql_mode='';`)
	_, err = tk.Exec(`INSERT t1 VALUES (1, 1) ON DUPLICATE KEY UPDATE f2 = null;`)
	c.Assert(err, NotNil)
	tk.MustQuery(`SELECT * FROM t1 order by f1;`).Check(testkit.Rows("1 0", "2 2"))
}

func (s *testSuite4) TestInsertIgnoreOnDup(c *C) {
	tk := testkit.NewTestKit(c, s.store)
	tk.MustExec("use test")
	testSQL := `drop table if exists t;
    create table t (i int not null primary key, j int unique key);`
	tk.MustExec(testSQL)
	testSQL = `insert into t values (1, 1), (2, 2);`
	tk.MustExec(testSQL)
	tk.CheckLastMessage("Records: 2  Duplicates: 0  Warnings: 0")
	testSQL = `insert ignore into t values(1, 1) on duplicate key update i = 2;`
	tk.MustExec(testSQL)
	tk.CheckLastMessage("")
	testSQL = `select * from t;`
	r := tk.MustQuery(testSQL)
	r.Check(testkit.Rows("1 1", "2 2"))
	testSQL = `insert ignore into t values(1, 1) on duplicate key update j = 2;`
	tk.MustExec(testSQL)
	tk.CheckLastMessage("")
	testSQL = `select * from t;`
	r = tk.MustQuery(testSQL)
	r.Check(testkit.Rows("1 1", "2 2"))
}

func (s *testSuite4) TestReplace(c *C) {
	tk := testkit.NewTestKit(c, s.store)
	tk.MustExec("use test")
	testSQL := `drop table if exists replace_test;
    create table replace_test (id int PRIMARY KEY AUTO_INCREMENT, c1 int, c2 int, c3 int default 1);`
	tk.MustExec(testSQL)
	testSQL = `replace replace_test (c1) values (1),(2),(NULL);`
	tk.MustExec(testSQL)
	tk.CheckLastMessage("Records: 3  Duplicates: 0  Warnings: 0")

	errReplaceSQL := `replace replace_test (c1) values ();`
	tk.MustExec("begin")
	_, err := tk.Exec(errReplaceSQL)
	c.Assert(err, NotNil)
	tk.MustExec("rollback")

	errReplaceSQL = `replace replace_test (c1, c2) values (1,2),(1);`
	tk.MustExec("begin")
	_, err = tk.Exec(errReplaceSQL)
	c.Assert(err, NotNil)
	tk.MustExec("rollback")

	errReplaceSQL = `replace replace_test (xxx) values (3);`
	tk.MustExec("begin")
	_, err = tk.Exec(errReplaceSQL)
	c.Assert(err, NotNil)
	tk.MustExec("rollback")

	errReplaceSQL = `replace replace_test_xxx (c1) values ();`
	tk.MustExec("begin")
	_, err = tk.Exec(errReplaceSQL)
	c.Assert(err, NotNil)
	tk.MustExec("rollback")

	replaceSetSQL := `replace replace_test set c1 = 3;`
	tk.MustExec(replaceSetSQL)
	tk.CheckLastMessage("")

	errReplaceSetSQL := `replace replace_test set c1 = 4, c1 = 5;`
	tk.MustExec("begin")
	_, err = tk.Exec(errReplaceSetSQL)
	c.Assert(err, NotNil)
	tk.MustExec("rollback")

	errReplaceSetSQL = `replace replace_test set xxx = 6;`
	tk.MustExec("begin")
	_, err = tk.Exec(errReplaceSetSQL)
	c.Assert(err, NotNil)
	tk.MustExec("rollback")

	replaceSelectSQL := `create table replace_test_1 (id int, c1 int);`
	tk.MustExec(replaceSelectSQL)
	replaceSelectSQL = `replace replace_test_1 select id, c1 from replace_test;`
	tk.MustExec(replaceSelectSQL)
	tk.CheckLastMessage("Records: 4  Duplicates: 0  Warnings: 0")

	replaceSelectSQL = `create table replace_test_2 (id int, c1 int);`
	tk.MustExec(replaceSelectSQL)
	replaceSelectSQL = `replace replace_test_1 select id, c1 from replace_test union select id * 10, c1 * 10 from replace_test;`
	tk.MustExec(replaceSelectSQL)
	tk.CheckLastMessage("Records: 8  Duplicates: 0  Warnings: 0")

	errReplaceSelectSQL := `replace replace_test_1 select c1 from replace_test;`
	tk.MustExec("begin")
	_, err = tk.Exec(errReplaceSelectSQL)
	c.Assert(err, NotNil)
	tk.MustExec("rollback")

	replaceUniqueIndexSQL := `create table replace_test_3 (c1 int, c2 int, UNIQUE INDEX (c2));`
	tk.MustExec(replaceUniqueIndexSQL)
	replaceUniqueIndexSQL = `replace into replace_test_3 set c2=1;`
	tk.MustExec(replaceUniqueIndexSQL)
	replaceUniqueIndexSQL = `replace into replace_test_3 set c2=1;`
	tk.MustExec(replaceUniqueIndexSQL)
	c.Assert(int64(tk.Se.AffectedRows()), Equals, int64(1))
	tk.CheckLastMessage("")

	replaceUniqueIndexSQL = `replace into replace_test_3 set c1=1, c2=1;`
	tk.MustExec(replaceUniqueIndexSQL)
	c.Assert(int64(tk.Se.AffectedRows()), Equals, int64(2))
	tk.CheckLastMessage("")

	replaceUniqueIndexSQL = `replace into replace_test_3 set c2=NULL;`
	tk.MustExec(replaceUniqueIndexSQL)
	replaceUniqueIndexSQL = `replace into replace_test_3 set c2=NULL;`
	tk.MustExec(replaceUniqueIndexSQL)
	c.Assert(int64(tk.Se.AffectedRows()), Equals, int64(1))
	tk.CheckLastMessage("")

	replaceUniqueIndexSQL = `create table replace_test_4 (c1 int, c2 int, c3 int, UNIQUE INDEX (c1, c2));`
	tk.MustExec(replaceUniqueIndexSQL)
	replaceUniqueIndexSQL = `replace into replace_test_4 set c2=NULL;`
	tk.MustExec(replaceUniqueIndexSQL)
	replaceUniqueIndexSQL = `replace into replace_test_4 set c2=NULL;`
	tk.MustExec(replaceUniqueIndexSQL)
	c.Assert(int64(tk.Se.AffectedRows()), Equals, int64(1))
	tk.CheckLastMessage("")

	replacePrimaryKeySQL := `create table replace_test_5 (c1 int, c2 int, c3 int, PRIMARY KEY (c1, c2));`
	tk.MustExec(replacePrimaryKeySQL)
	replacePrimaryKeySQL = `replace into replace_test_5 set c1=1, c2=2;`
	tk.MustExec(replacePrimaryKeySQL)
	replacePrimaryKeySQL = `replace into replace_test_5 set c1=1, c2=2;`
	tk.MustExec(replacePrimaryKeySQL)
	c.Assert(int64(tk.Se.AffectedRows()), Equals, int64(1))
	tk.CheckLastMessage("")

	// For Issue989
	issue989SQL := `CREATE TABLE tIssue989 (a int, b int, PRIMARY KEY(a), UNIQUE KEY(b));`
	tk.MustExec(issue989SQL)
	issue989SQL = `insert into tIssue989 (a, b) values (1, 2);`
	tk.MustExec(issue989SQL)
	tk.CheckLastMessage("")
	issue989SQL = `replace into tIssue989(a, b) values (111, 2);`
	tk.MustExec(issue989SQL)
	tk.CheckLastMessage("")
	r := tk.MustQuery("select * from tIssue989;")
	r.Check(testkit.Rows("111 2"))

	// For Issue1012
	issue1012SQL := `CREATE TABLE tIssue1012 (a int, b int, PRIMARY KEY(a), UNIQUE KEY(b));`
	tk.MustExec(issue1012SQL)
	issue1012SQL = `insert into tIssue1012 (a, b) values (1, 2);`
	tk.MustExec(issue1012SQL)
	issue1012SQL = `insert into tIssue1012 (a, b) values (2, 1);`
	tk.MustExec(issue1012SQL)
	issue1012SQL = `replace into tIssue1012(a, b) values (1, 1);`
	tk.MustExec(issue1012SQL)
	c.Assert(int64(tk.Se.AffectedRows()), Equals, int64(3))
	tk.CheckLastMessage("")
	r = tk.MustQuery("select * from tIssue1012;")
	r.Check(testkit.Rows("1 1"))

	// Test Replace with info message
	tk.MustExec(`drop table if exists t1`)
	tk.MustExec(`create table t1(a int primary key, b int);`)
	tk.MustExec(`insert into t1 values(1,1),(2,2),(3,3),(4,4),(5,5);`)
	tk.MustExec(`replace into t1 values(1,1);`)
	c.Assert(int64(tk.Se.AffectedRows()), Equals, int64(1))
	tk.CheckLastMessage("")
	tk.MustExec(`replace into t1 values(1,1),(2,2);`)
	c.Assert(int64(tk.Se.AffectedRows()), Equals, int64(2))
	tk.CheckLastMessage("Records: 2  Duplicates: 0  Warnings: 0")
	tk.MustExec(`replace into t1 values(4,14),(5,15),(6,16),(7,17),(8,18)`)
	c.Assert(int64(tk.Se.AffectedRows()), Equals, int64(7))
	tk.CheckLastMessage("Records: 5  Duplicates: 2  Warnings: 0")
	tk.MustExec(`replace into t1 select * from (select 1, 2) as tmp;`)
	c.Assert(int64(tk.Se.AffectedRows()), Equals, int64(2))
	tk.CheckLastMessage("Records: 1  Duplicates: 1  Warnings: 0")
}

func (s *testSuite2) TestGeneratedColumnForInsert(c *C) {
	tk := testkit.NewTestKit(c, s.store)
	tk.MustExec("use test")

	// test cases for default behavior
	tk.MustExec(`drop table if exists t1;`)
	tk.MustExec(`create table t1(id int, id_gen int as(id + 42), b int, unique key id_gen(id_gen));`)
	tk.MustExec(`insert into t1 (id, b) values(1,1),(2,2),(3,3),(4,4),(5,5);`)
	tk.MustExec(`replace into t1 (id, b) values(1,1);`)
	tk.MustExec(`replace into t1 (id, b) values(1,1),(2,2);`)
	tk.MustExec(`replace into t1 (id, b) values(6,16),(7,17),(8,18);`)
	tk.MustQuery("select * from t1;").Check(testkit.Rows(
		"1 43 1", "2 44 2", "3 45 3", "4 46 4", "5 47 5", "6 48 16", "7 49 17", "8 50 18"))
	tk.MustExec(`insert into t1 (id, b) values (6,18) on duplicate key update id = -id;`)
	tk.MustExec(`insert into t1 (id, b) values (7,28) on duplicate key update b = -values(b);`)
	tk.MustQuery("select * from t1;").Check(testkit.Rows(
		"1 43 1", "2 44 2", "3 45 3", "4 46 4", "5 47 5", "-6 36 16", "7 49 -28", "8 50 18"))

	// test cases for virtual and stored columns in the same table
	tk.MustExec(`drop table if exists t`)
	tk.MustExec(`create table t
	(i int as(k+1) stored, j int as(k+2) virtual, k int, unique key idx_i(i), unique key idx_j(j))`)
	tk.MustExec(`insert into t (k) values (1), (2)`)
	tk.MustExec(`replace into t (k) values (1), (2)`)
	tk.MustQuery(`select * from t`).Check(testkit.Rows("2 3 1", "3 4 2"))

	tk.MustExec(`drop table if exists t`)
	tk.MustExec(`create table t
	(i int as(k+1) stored, j int as(k+2) virtual, k int, unique key idx_j(j))`)
	tk.MustExec(`insert into t (k) values (1), (2)`)
	tk.MustExec(`replace into t (k) values (1), (2)`)
	tk.MustQuery(`select * from t`).Check(testkit.Rows("2 3 1", "3 4 2"))

	tk.MustExec(`drop table if exists t`)
	tk.MustExec(`create table t
	(i int as(k+1) stored, j int as(k+2) virtual, k int, unique key idx_i(i))`)
	tk.MustExec(`insert into t (k) values (1), (2)`)
	tk.MustExec(`replace into t (k) values (1), (2)`)
	tk.MustQuery(`select * from t`).Check(testkit.Rows("2 3 1", "3 4 2"))
}

func (s *testSuite4) TestPartitionedTableReplace(c *C) {
	tk := testkit.NewTestKit(c, s.store)
	tk.MustExec("use test")
	testSQL := `drop table if exists replace_test;
		    create table replace_test (id int PRIMARY KEY AUTO_INCREMENT, c1 int, c2 int, c3 int default 1)
			partition by range (id) (
			PARTITION p0 VALUES LESS THAN (3),
			PARTITION p1 VALUES LESS THAN (5),
			PARTITION p2 VALUES LESS THAN (7),
			PARTITION p3 VALUES LESS THAN (9));`
	tk.MustExec(testSQL)
	testSQL = `replace replace_test (c1) values (1),(2),(NULL);`
	tk.MustExec(testSQL)
	tk.CheckLastMessage("Records: 3  Duplicates: 0  Warnings: 0")

	errReplaceSQL := `replace replace_test (c1) values ();`
	tk.MustExec("begin")
	_, err := tk.Exec(errReplaceSQL)
	c.Assert(err, NotNil)
	tk.MustExec("rollback")

	errReplaceSQL = `replace replace_test (c1, c2) values (1,2),(1);`
	tk.MustExec("begin")
	_, err = tk.Exec(errReplaceSQL)
	c.Assert(err, NotNil)
	tk.MustExec("rollback")

	errReplaceSQL = `replace replace_test (xxx) values (3);`
	tk.MustExec("begin")
	_, err = tk.Exec(errReplaceSQL)
	c.Assert(err, NotNil)
	tk.MustExec("rollback")

	errReplaceSQL = `replace replace_test_xxx (c1) values ();`
	tk.MustExec("begin")
	_, err = tk.Exec(errReplaceSQL)
	c.Assert(err, NotNil)
	tk.MustExec("rollback")

	replaceSetSQL := `replace replace_test set c1 = 3;`
	tk.MustExec(replaceSetSQL)
	tk.CheckLastMessage("")

	errReplaceSetSQL := `replace replace_test set c1 = 4, c1 = 5;`
	tk.MustExec("begin")
	_, err = tk.Exec(errReplaceSetSQL)
	c.Assert(err, NotNil)
	tk.MustExec("rollback")

	errReplaceSetSQL = `replace replace_test set xxx = 6;`
	tk.MustExec("begin")
	_, err = tk.Exec(errReplaceSetSQL)
	c.Assert(err, NotNil)
	tk.MustExec("rollback")

	tk.MustExec(`drop table if exists replace_test_1`)
	tk.MustExec(`create table replace_test_1 (id int, c1 int) partition by range (id) (
			PARTITION p0 VALUES LESS THAN (4),
			PARTITION p1 VALUES LESS THAN (6),
			PARTITION p2 VALUES LESS THAN (8),
			PARTITION p3 VALUES LESS THAN (10),
			PARTITION p4 VALUES LESS THAN (100))`)
	tk.MustExec(`replace replace_test_1 select id, c1 from replace_test;`)
	tk.CheckLastMessage("Records: 4  Duplicates: 0  Warnings: 0")

	tk.MustExec(`drop table if exists replace_test_2`)
	tk.MustExec(`create table replace_test_2 (id int, c1 int) partition by range (id) (
			PARTITION p0 VALUES LESS THAN (10),
			PARTITION p1 VALUES LESS THAN (50),
			PARTITION p2 VALUES LESS THAN (100),
			PARTITION p3 VALUES LESS THAN (300))`)
	tk.MustExec(`replace replace_test_1 select id, c1 from replace_test union select id * 10, c1 * 10 from replace_test;`)
	tk.CheckLastMessage("Records: 8  Duplicates: 0  Warnings: 0")

	errReplaceSelectSQL := `replace replace_test_1 select c1 from replace_test;`
	tk.MustExec("begin")
	_, err = tk.Exec(errReplaceSelectSQL)
	c.Assert(err, NotNil)
	tk.MustExec("rollback")

	tk.MustExec(`drop table if exists replace_test_3`)
	replaceUniqueIndexSQL := `create table replace_test_3 (c1 int, c2 int, UNIQUE INDEX (c2)) partition by range (c2) (
				    PARTITION p0 VALUES LESS THAN (4),
				    PARTITION p1 VALUES LESS THAN (7),
				    PARTITION p2 VALUES LESS THAN (11))`
	tk.MustExec(replaceUniqueIndexSQL)
	replaceUniqueIndexSQL = `replace into replace_test_3 set c2=8;`
	tk.MustExec(replaceUniqueIndexSQL)
	replaceUniqueIndexSQL = `replace into replace_test_3 set c2=8;`
	tk.MustExec(replaceUniqueIndexSQL)
	c.Assert(int64(tk.Se.AffectedRows()), Equals, int64(1))
	tk.CheckLastMessage("")
	replaceUniqueIndexSQL = `replace into replace_test_3 set c1=8, c2=8;`
	tk.MustExec(replaceUniqueIndexSQL)
	c.Assert(int64(tk.Se.AffectedRows()), Equals, int64(2))
	tk.CheckLastMessage("")

	replaceUniqueIndexSQL = `replace into replace_test_3 set c2=NULL;`
	tk.MustExec(replaceUniqueIndexSQL)
	replaceUniqueIndexSQL = `replace into replace_test_3 set c2=NULL;`
	tk.MustExec(replaceUniqueIndexSQL)
	c.Assert(int64(tk.Se.AffectedRows()), Equals, int64(1))
	tk.CheckLastMessage("")

	replaceUniqueIndexSQL = `create table replace_test_4 (c1 int, c2 int, c3 int, UNIQUE INDEX (c1, c2)) partition by range (c1) (
				    PARTITION p0 VALUES LESS THAN (4),
				    PARTITION p1 VALUES LESS THAN (7),
				    PARTITION p2 VALUES LESS THAN (11));`
	tk.MustExec(`drop table if exists replace_test_4`)
	tk.MustExec(replaceUniqueIndexSQL)
	replaceUniqueIndexSQL = `replace into replace_test_4 set c2=NULL;`
	tk.MustExec(replaceUniqueIndexSQL)
	replaceUniqueIndexSQL = `replace into replace_test_4 set c2=NULL;`
	tk.MustExec(replaceUniqueIndexSQL)
	c.Assert(int64(tk.Se.AffectedRows()), Equals, int64(1))

	replacePrimaryKeySQL := `create table replace_test_5 (c1 int, c2 int, c3 int, PRIMARY KEY (c1, c2)) partition by range (c2) (
				    PARTITION p0 VALUES LESS THAN (4),
				    PARTITION p1 VALUES LESS THAN (7),
				    PARTITION p2 VALUES LESS THAN (11));`
	tk.MustExec(replacePrimaryKeySQL)
	replacePrimaryKeySQL = `replace into replace_test_5 set c1=1, c2=2;`
	tk.MustExec(replacePrimaryKeySQL)
	replacePrimaryKeySQL = `replace into replace_test_5 set c1=1, c2=2;`
	tk.MustExec(replacePrimaryKeySQL)
	c.Assert(int64(tk.Se.AffectedRows()), Equals, int64(1))

	issue989SQL := `CREATE TABLE tIssue989 (a int, b int, KEY(a), UNIQUE KEY(b)) partition by range (b) (
			    PARTITION p1 VALUES LESS THAN (100),
			    PARTITION p2 VALUES LESS THAN (200))`
	tk.MustExec(issue989SQL)
	issue989SQL = `insert into tIssue989 (a, b) values (1, 2);`
	tk.MustExec(issue989SQL)
	issue989SQL = `replace into tIssue989(a, b) values (111, 2);`
	tk.MustExec(issue989SQL)
	r := tk.MustQuery("select * from tIssue989;")
	r.Check(testkit.Rows("111 2"))
}

func (s *testSuite4) TestHashPartitionedTableReplace(c *C) {
	tk := testkit.NewTestKit(c, s.store)
	tk.MustExec("use test")
	tk.MustExec("set @@session.tidb_enable_table_partition = '1';")
	tk.MustExec("drop table if exists replace_test;")
	testSQL := `create table replace_test (id int PRIMARY KEY AUTO_INCREMENT, c1 int, c2 int, c3 int default 1)
			partition by hash(id) partitions 4;`
	tk.MustExec(testSQL)

	testSQL = `replace replace_test (c1) values (1),(2),(NULL);`
	tk.MustExec(testSQL)

	errReplaceSQL := `replace replace_test (c1) values ();`
	tk.MustExec("begin")
	_, err := tk.Exec(errReplaceSQL)
	c.Assert(err, NotNil)
	tk.MustExec("rollback")

	errReplaceSQL = `replace replace_test (c1, c2) values (1,2),(1);`
	tk.MustExec("begin")
	_, err = tk.Exec(errReplaceSQL)
	c.Assert(err, NotNil)
	tk.MustExec("rollback")

	errReplaceSQL = `replace replace_test (xxx) values (3);`
	tk.MustExec("begin")
	_, err = tk.Exec(errReplaceSQL)
	c.Assert(err, NotNil)
	tk.MustExec("rollback")

	errReplaceSQL = `replace replace_test_xxx (c1) values ();`
	tk.MustExec("begin")
	_, err = tk.Exec(errReplaceSQL)
	c.Assert(err, NotNil)
	tk.MustExec("rollback")

	errReplaceSetSQL := `replace replace_test set c1 = 4, c1 = 5;`
	tk.MustExec("begin")
	_, err = tk.Exec(errReplaceSetSQL)
	c.Assert(err, NotNil)
	tk.MustExec("rollback")

	errReplaceSetSQL = `replace replace_test set xxx = 6;`
	tk.MustExec("begin")
	_, err = tk.Exec(errReplaceSetSQL)
	c.Assert(err, NotNil)
	tk.MustExec("rollback")

	tk.MustExec(`replace replace_test set c1 = 3;`)
	tk.MustExec(`replace replace_test set c1 = 4;`)
	tk.MustExec(`replace replace_test set c1 = 5;`)
	tk.MustExec(`replace replace_test set c1 = 6;`)
	tk.MustExec(`replace replace_test set c1 = 7;`)

	tk.MustExec(`drop table if exists replace_test_1`)
	tk.MustExec(`create table replace_test_1 (id int, c1 int) partition by hash(id) partitions 5;`)
	tk.MustExec(`replace replace_test_1 select id, c1 from replace_test;`)

	tk.MustExec(`drop table if exists replace_test_2`)
	tk.MustExec(`create table replace_test_2 (id int, c1 int) partition by hash(id) partitions 6;`)

	tk.MustExec(`replace replace_test_1 select id, c1 from replace_test union select id * 10, c1 * 10 from replace_test;`)

	errReplaceSelectSQL := `replace replace_test_1 select c1 from replace_test;`
	tk.MustExec("begin")
	_, err = tk.Exec(errReplaceSelectSQL)
	c.Assert(err, NotNil)
	tk.MustExec("rollback")

	tk.MustExec(`drop table if exists replace_test_3`)
	replaceUniqueIndexSQL := `create table replace_test_3 (c1 int, c2 int, UNIQUE INDEX (c2)) partition by hash(c2) partitions 7;`
	tk.MustExec(replaceUniqueIndexSQL)

	tk.MustExec(`replace into replace_test_3 set c2=8;`)
	tk.MustExec(`replace into replace_test_3 set c2=8;`)
	c.Assert(int64(tk.Se.AffectedRows()), Equals, int64(1))
	tk.MustExec(`replace into replace_test_3 set c1=8, c2=8;`)
	c.Assert(int64(tk.Se.AffectedRows()), Equals, int64(2))

	tk.MustExec(`replace into replace_test_3 set c2=NULL;`)
	tk.MustExec(`replace into replace_test_3 set c2=NULL;`)
	c.Assert(int64(tk.Se.AffectedRows()), Equals, int64(1))

	for i := 0; i < 100; i++ {
		sql := fmt.Sprintf("replace into replace_test_3 set c2=%d;", i)
		tk.MustExec(sql)
	}
	result := tk.MustQuery("select count(*) from replace_test_3")
	result.Check(testkit.Rows("102"))

	replaceUniqueIndexSQL = `create table replace_test_4 (c1 int, c2 int, c3 int, UNIQUE INDEX (c1, c2)) partition by hash(c1) partitions 8;`
	tk.MustExec(`drop table if exists replace_test_4`)
	tk.MustExec(replaceUniqueIndexSQL)
	replaceUniqueIndexSQL = `replace into replace_test_4 set c2=NULL;`
	tk.MustExec(replaceUniqueIndexSQL)
	replaceUniqueIndexSQL = `replace into replace_test_4 set c2=NULL;`
	tk.MustExec(replaceUniqueIndexSQL)
	c.Assert(int64(tk.Se.AffectedRows()), Equals, int64(1))

	replacePrimaryKeySQL := `create table replace_test_5 (c1 int, c2 int, c3 int, PRIMARY KEY (c1, c2)) partition by hash (c2) partitions 9;`
	tk.MustExec(replacePrimaryKeySQL)
	replacePrimaryKeySQL = `replace into replace_test_5 set c1=1, c2=2;`
	tk.MustExec(replacePrimaryKeySQL)
	replacePrimaryKeySQL = `replace into replace_test_5 set c1=1, c2=2;`
	tk.MustExec(replacePrimaryKeySQL)
	c.Assert(int64(tk.Se.AffectedRows()), Equals, int64(1))

	issue989SQL := `CREATE TABLE tIssue989 (a int, b int, KEY(a), UNIQUE KEY(b)) partition by hash (b) partitions 10;`
	tk.MustExec(issue989SQL)
	issue989SQL = `insert into tIssue989 (a, b) values (1, 2);`
	tk.MustExec(issue989SQL)
	issue989SQL = `replace into tIssue989(a, b) values (111, 2);`
	tk.MustExec(issue989SQL)
	r := tk.MustQuery("select * from tIssue989;")
	r.Check(testkit.Rows("111 2"))
}

func (s *testSuite) TestUpdate(c *C) {
	tk := testkit.NewTestKit(c, s.store)
	tk.MustExec("use test")
	s.fillData(tk, "update_test")

	updateStr := `UPDATE update_test SET name = "abc" where id > 0;`
	tk.MustExec(updateStr)
	tk.CheckExecResult(2, 0)
	tk.CheckLastMessage("Rows matched: 2  Changed: 2  Warnings: 0")

	// select data
	tk.MustExec("begin")
	r := tk.MustQuery(`SELECT * from update_test limit 2;`)
	r.Check(testkit.Rows("1 abc", "2 abc"))
	tk.MustExec("commit")

	tk.MustExec(`UPDATE update_test SET name = "foo"`)
	tk.CheckExecResult(2, 0)
	tk.CheckLastMessage("Rows matched: 2  Changed: 2  Warnings: 0")

	// table option is auto-increment
	tk.MustExec("begin")
	tk.MustExec("drop table if exists update_test;")
	tk.MustExec("commit")
	tk.MustExec("begin")
	tk.MustExec("create table update_test(id int not null auto_increment, name varchar(255), primary key(id))")
	tk.MustExec("insert into update_test(name) values ('aa')")
	tk.MustExec("update update_test set id = 8 where name = 'aa'")
	tk.CheckLastMessage("Rows matched: 1  Changed: 1  Warnings: 0")
	tk.MustExec("insert into update_test(name) values ('bb')")
	tk.MustExec("commit")
	tk.MustExec("begin")
	r = tk.MustQuery("select * from update_test;")
	r.Check(testkit.Rows("8 aa", "9 bb"))
	tk.MustExec("commit")

	tk.MustExec("begin")
	tk.MustExec("drop table if exists update_test;")
	tk.MustExec("commit")
	tk.MustExec("begin")
	tk.MustExec("create table update_test(id int not null auto_increment, name varchar(255), index(id))")
	tk.MustExec("insert into update_test(name) values ('aa')")
	_, err := tk.Exec("update update_test set id = null where name = 'aa'")
	c.Assert(err, NotNil)
	c.Assert(err.Error(), DeepEquals, "[table:1048]Column 'id' cannot be null")

	tk.MustExec("drop table update_test")
	tk.MustExec("create table update_test(id int)")
	tk.MustExec("begin")
	tk.MustExec("insert into update_test(id) values (1)")
	tk.MustExec("update update_test set id = 2 where id = 1 limit 1")
	tk.CheckLastMessage("Rows matched: 1  Changed: 1  Warnings: 0")
	r = tk.MustQuery("select * from update_test;")
	r.Check(testkit.Rows("2"))
	tk.MustExec("commit")

	// Test that in a transaction, when a constraint failed in an update statement, the record is not inserted.
	tk.MustExec("create table update_unique (id int primary key, name int unique)")
	tk.MustExec("insert update_unique values (1, 1), (2, 2);")
	tk.MustExec("begin")
	_, err = tk.Exec("update update_unique set name = 1 where id = 2")
	c.Assert(err, NotNil)
	tk.MustExec("commit")
	tk.MustQuery("select * from update_unique").Check(testkit.Rows("1 1", "2 2"))

	// test update ignore for pimary key
	tk.MustExec("drop table if exists t;")
	tk.MustExec("create table t(a bigint, primary key (a));")
	tk.MustExec("insert into t values (1)")
	tk.MustExec("insert into t values (2)")
	_, err = tk.Exec("update ignore t set a = 1 where a = 2;")
	c.Assert(err, IsNil)
	tk.CheckLastMessage("Rows matched: 1  Changed: 0  Warnings: 1")
	r = tk.MustQuery("SHOW WARNINGS;")
	r.Check(testkit.Rows("Warning 1062 Duplicate entry '1' for key 'PRIMARY'"))
	tk.MustQuery("select * from t").Check(testkit.Rows("1", "2"))

	// test update ignore for truncate as warning
	_, err = tk.Exec("update ignore t set a = 1 where a = (select '2a')")
	c.Assert(err, IsNil)
	r = tk.MustQuery("SHOW WARNINGS;")
	r.Check(testkit.Rows("Warning 1265 Data Truncated", "Warning 1265 Data Truncated", "Warning 1062 Duplicate entry '1' for key 'PRIMARY'"))

	// test update ignore for unique key
	tk.MustExec("drop table if exists t;")
	tk.MustExec("create table t(a bigint, unique key I_uniq (a));")
	tk.MustExec("insert into t values (1)")
	tk.MustExec("insert into t values (2)")
	_, err = tk.Exec("update ignore t set a = 1 where a = 2;")
	c.Assert(err, IsNil)
	tk.CheckLastMessage("Rows matched: 1  Changed: 0  Warnings: 1")
	r = tk.MustQuery("SHOW WARNINGS;")
	r.Check(testkit.Rows("Warning 1062 Duplicate entry '1' for key 'I_uniq'"))
	tk.MustQuery("select * from t").Check(testkit.Rows("1", "2"))

	tk.MustExec("drop table if exists t")
	tk.MustExec("create table t(id integer auto_increment, t1 datetime, t2 datetime, primary key (id))")
	tk.MustExec("insert into t(t1, t2) values('2000-10-01 01:01:01', '2017-01-01 10:10:10')")
	tk.MustQuery("select * from t").Check(testkit.Rows("1 2000-10-01 01:01:01 2017-01-01 10:10:10"))
	tk.MustExec("update t set t1 = '2017-10-01 10:10:11', t2 = date_add(t1, INTERVAL 10 MINUTE) where id = 1")
	tk.CheckLastMessage("Rows matched: 1  Changed: 1  Warnings: 0")
	tk.MustQuery("select * from t").Check(testkit.Rows("1 2017-10-01 10:10:11 2017-10-01 10:20:11"))

	// for issue #5132
	tk.MustExec("CREATE TABLE `tt1` (" +
		"`a` int(11) NOT NULL," +
		"`b` varchar(32) DEFAULT NULL," +
		"`c` varchar(32) DEFAULT NULL," +
		"PRIMARY KEY (`a`)," +
		"UNIQUE KEY `b_idx` (`b`)" +
		") ENGINE=InnoDB DEFAULT CHARSET=utf8 COLLATE=utf8_bin;")
	tk.MustExec("insert into tt1 values(1, 'a', 'a');")
	tk.MustExec("insert into tt1 values(2, 'd', 'b');")
	r = tk.MustQuery("select * from tt1;")
	r.Check(testkit.Rows("1 a a", "2 d b"))
	tk.MustExec("update tt1 set a=5 where c='b';")
	tk.CheckLastMessage("Rows matched: 1  Changed: 1  Warnings: 0")
	r = tk.MustQuery("select * from tt1;")
	r.Check(testkit.Rows("1 a a", "5 d b"))

	// Automatic Updating for TIMESTAMP
	tk.MustExec("CREATE TABLE `tsup` (" +
		"`a` int," +
		"`ts` TIMESTAMP DEFAULT CURRENT_TIMESTAMP ON UPDATE CURRENT_TIMESTAMP," +
		"KEY `idx` (`ts`)" +
		");")
	tk.MustExec("insert into tsup values(1, '0000-00-00 00:00:00');")
	tk.MustExec("update tsup set a=5;")
	tk.CheckLastMessage("Rows matched: 1  Changed: 1  Warnings: 0")
	r1 := tk.MustQuery("select ts from tsup use index (idx);")
	r2 := tk.MustQuery("select ts from tsup;")
	r1.Check(r2.Rows())
	tk.MustExec("update tsup set ts='2019-01-01';")
	tk.MustQuery("select ts from tsup;").Check(testkit.Rows("2019-01-01 00:00:00"))

	// issue 5532
	tk.MustExec("create table decimals (a decimal(20, 0) not null)")
	tk.MustExec("insert into decimals values (201)")
	// A warning rather than data truncated error.
	tk.MustExec("update decimals set a = a + 1.23;")
	tk.CheckLastMessage("Rows matched: 1  Changed: 1  Warnings: 1")
	tk.MustQuery("show warnings").Check(testkit.Rows("Warning 1265 Data Truncated"))
	r = tk.MustQuery("select * from decimals")
	r.Check(testkit.Rows("202"))

	tk.MustExec("drop table t")
	tk.MustExec("CREATE TABLE `t` (	`c1` year DEFAULT NULL, `c2` year DEFAULT NULL, `c3` date DEFAULT NULL, `c4` datetime DEFAULT NULL,	KEY `idx` (`c1`,`c2`))")
	_, err = tk.Exec("UPDATE t SET c2=16777215 WHERE c1>= -8388608 AND c1 < -9 ORDER BY c1 LIMIT 2")
	c.Assert(err.Error(), Equals, "cannot convert datum from bigint to type year.")

	tk.MustExec("update (select * from t) t set c1 = 1111111")

	// test update ignore for bad null error
	tk.MustExec("drop table if exists t;")
	tk.MustExec(`create table t (i int not null default 10)`)
	tk.MustExec("insert into t values (1)")
	tk.MustExec("update ignore t set i = null;")
	tk.CheckLastMessage("Rows matched: 1  Changed: 1  Warnings: 1")
	r = tk.MustQuery("SHOW WARNINGS;")
	r.Check(testkit.Rows("Warning 1048 Column 'i' cannot be null"))
	tk.MustQuery("select * from t").Check(testkit.Rows("0"))

	// issue 7237, update subquery table should be forbidden
	tk.MustExec("drop table t")
	tk.MustExec("create table t (k int, v int)")
	_, err = tk.Exec("update t, (select * from t) as b set b.k = t.k")
	c.Assert(err.Error(), Equals, "[planner:1288]The target table b of the UPDATE is not updatable")
	tk.MustExec("update t, (select * from t) as b set t.k = b.k")

	// issue 8045
	tk.MustExec("drop table if exists t1")
	tk.MustExec(`CREATE TABLE t1 (c1 float)`)
	tk.MustExec("INSERT INTO t1 SET c1 = 1")
	tk.MustExec("UPDATE t1 SET c1 = 1.2 WHERE c1=1;")
	tk.CheckLastMessage("Rows matched: 1  Changed: 1  Warnings: 0")

	// issue 8119
	tk.MustExec("drop table if exists t;")
	tk.MustExec("create table t (c1 float(1,1));")
	tk.MustExec("insert into t values (0.0);")
	_, err = tk.Exec("update t set c1 = 2.0;")
	c.Assert(types.ErrWarnDataOutOfRange.Equal(err), IsTrue)

	tk.MustExec("drop table if exists t")
	tk.MustExec("create table t(a datetime not null, b datetime)")
	tk.MustExec("insert into t value('1999-12-12', '1999-12-13')")
	tk.MustExec(" set @orig_sql_mode=@@sql_mode; set @@sql_mode='';")
	tk.MustQuery("select * from t").Check(testkit.Rows("1999-12-12 00:00:00 1999-12-13 00:00:00"))
	tk.MustExec("update t set a = ''")
	tk.MustQuery("select * from t").Check(testkit.Rows("0000-00-00 00:00:00 1999-12-13 00:00:00"))
	tk.MustExec("update t set b = ''")
	tk.MustQuery("select * from t").Check(testkit.Rows("0000-00-00 00:00:00 <nil>"))
	tk.MustExec("set @@sql_mode=@orig_sql_mode;")

	tk.MustExec("create view v as select * from t")
	_, err = tk.Exec("update v set a = '2000-11-11'")
	c.Assert(err.Error(), Equals, core.ErrViewInvalid.GenWithStackByArgs("test", "v").Error())
	tk.MustExec("drop view v")
}

func (s *testSuite4) TestPartitionedTableUpdate(c *C) {
	tk := testkit.NewTestKit(c, s.store)
	tk.MustExec("use test")
	tk.MustExec("drop table if exists t")
	tk.MustExec(`create table t (id int not null default 1, name varchar(255))
			PARTITION BY RANGE ( id ) (
			PARTITION p0 VALUES LESS THAN (6),
			PARTITION p1 VALUES LESS THAN (11),
			PARTITION p2 VALUES LESS THAN (16),
			PARTITION p3 VALUES LESS THAN (21))`)

	tk.MustExec(`insert INTO t VALUES (1, "hello");`)
	tk.CheckExecResult(1, 0)
	tk.MustExec(`insert INTO t VALUES (7, "hello");`)
	tk.CheckExecResult(1, 0)

	// update non partition column
	tk.MustExec(`UPDATE t SET name = "abc" where id > 0;`)
	tk.CheckExecResult(2, 0)
	tk.CheckLastMessage("Rows matched: 2  Changed: 2  Warnings: 0")
	r := tk.MustQuery(`SELECT * from t order by id limit 2;`)
	r.Check(testkit.Rows("1 abc", "7 abc"))

	// update partition column
	tk.MustExec(`update t set id = id + 1`)
	tk.CheckExecResult(2, 0)
	tk.CheckLastMessage("Rows matched: 2  Changed: 2  Warnings: 0")
	r = tk.MustQuery(`SELECT * from t order by id limit 2;`)
	r.Check(testkit.Rows("2 abc", "8 abc"))

	// update partition column, old and new record locates on different partitions
	tk.MustExec(`update t set id = 20 where id = 8`)
	tk.CheckExecResult(2, 0)
	tk.CheckLastMessage("Rows matched: 1  Changed: 1  Warnings: 0")
	r = tk.MustQuery(`SELECT * from t order by id limit 2;`)
	r.Check(testkit.Rows("2 abc", "20 abc"))

	// table option is auto-increment
	tk.MustExec("drop table if exists t;")
	tk.MustExec(`create table t (id int not null auto_increment, name varchar(255), primary key(id))
			PARTITION BY RANGE ( id ) (
			PARTITION p0 VALUES LESS THAN (6),
			PARTITION p1 VALUES LESS THAN (11),
			PARTITION p2 VALUES LESS THAN (16),
			PARTITION p3 VALUES LESS THAN (21))`)

	tk.MustExec("insert into t(name) values ('aa')")
	tk.MustExec("update t set id = 8 where name = 'aa'")
	tk.CheckLastMessage("Rows matched: 1  Changed: 1  Warnings: 0")
	tk.MustExec("insert into t(name) values ('bb')")
	r = tk.MustQuery("select * from t;")
	r.Check(testkit.Rows("8 aa", "9 bb"))

	_, err := tk.Exec("update t set id = null where name = 'aa'")
	c.Assert(err, NotNil)
	c.Assert(err.Error(), DeepEquals, "[table:1048]Column 'id' cannot be null")

	// Test that in a transaction, when a constraint failed in an update statement, the record is not inserted.
	tk.MustExec("drop table if exists t;")
	tk.MustExec(`create table t (id int, name int unique)
			PARTITION BY RANGE ( name ) (
			PARTITION p0 VALUES LESS THAN (6),
			PARTITION p1 VALUES LESS THAN (11),
			PARTITION p2 VALUES LESS THAN (16),
			PARTITION p3 VALUES LESS THAN (21))`)
	tk.MustExec("insert t values (1, 1), (2, 2);")
	_, err = tk.Exec("update t set name = 1 where id = 2")
	c.Assert(err, NotNil)
	tk.MustQuery("select * from t").Check(testkit.Rows("1 1", "2 2"))

	// test update ignore for pimary key
	tk.MustExec("drop table if exists t;")
	tk.MustExec(`create table t(a bigint, primary key (a))
			PARTITION BY RANGE (a) (
			PARTITION p0 VALUES LESS THAN (6),
			PARTITION p1 VALUES LESS THAN (11))`)
	tk.MustExec("insert into t values (5)")
	tk.MustExec("insert into t values (7)")
	_, err = tk.Exec("update ignore t set a = 5 where a = 7;")
	c.Assert(err, IsNil)
	tk.CheckLastMessage("Rows matched: 1  Changed: 0  Warnings: 1")
	r = tk.MustQuery("SHOW WARNINGS;")
	r.Check(testkit.Rows("Warning 1062 Duplicate entry '5' for key 'PRIMARY'"))
	tk.MustQuery("select * from t order by a").Check(testkit.Rows("5", "7"))

	// test update ignore for truncate as warning
	_, err = tk.Exec("update ignore t set a = 1 where a = (select '2a')")
	c.Assert(err, IsNil)
	r = tk.MustQuery("SHOW WARNINGS;")
	r.Check(testkit.Rows("Warning 1265 Data Truncated", "Warning 1265 Data Truncated"))

	// test update ignore for unique key
	tk.MustExec("drop table if exists t;")
	tk.MustExec(`create table t(a bigint, unique key I_uniq (a))
			PARTITION BY RANGE (a) (
			PARTITION p0 VALUES LESS THAN (6),
			PARTITION p1 VALUES LESS THAN (11))`)
	tk.MustExec("insert into t values (5)")
	tk.MustExec("insert into t values (7)")
	_, err = tk.Exec("update ignore t set a = 5 where a = 7;")
	c.Assert(err, IsNil)
	tk.CheckLastMessage("Rows matched: 1  Changed: 0  Warnings: 1")
	r = tk.MustQuery("SHOW WARNINGS;")
	r.Check(testkit.Rows("Warning 1062 Duplicate entry '5' for key 'I_uniq'"))
	tk.MustQuery("select * from t order by a").Check(testkit.Rows("5", "7"))
}

// TestUpdateCastOnlyModifiedValues for issue #4514.
func (s *testSuite4) TestUpdateCastOnlyModifiedValues(c *C) {
	tk := testkit.NewTestKit(c, s.store)
	tk.MustExec("use test")
	tk.MustExec("create table update_modified (col_1 int, col_2 enum('a', 'b'))")
	tk.MustExec("set SQL_MODE=''")
	tk.MustExec("insert into update_modified values (0, 3)")
	r := tk.MustQuery("SELECT * FROM update_modified")
	r.Check(testkit.Rows("0 "))
	tk.MustExec("set SQL_MODE=STRICT_ALL_TABLES")
	tk.MustExec("update update_modified set col_1 = 1")
	tk.CheckLastMessage("Rows matched: 1  Changed: 1  Warnings: 0")
	r = tk.MustQuery("SELECT * FROM update_modified")
	r.Check(testkit.Rows("1 "))
	_, err := tk.Exec("update update_modified set col_1 = 2, col_2 = 'c'")
	c.Assert(err, NotNil)
	r = tk.MustQuery("SELECT * FROM update_modified")
	r.Check(testkit.Rows("1 "))
	tk.MustExec("update update_modified set col_1 = 3, col_2 = 'a'")
	tk.CheckLastMessage("Rows matched: 1  Changed: 1  Warnings: 0")
	r = tk.MustQuery("SELECT * FROM update_modified")
	r.Check(testkit.Rows("3 a"))

	// Test update a field with different column type.
	tk.MustExec(`CREATE TABLE update_with_diff_type (a int, b JSON)`)
	tk.MustExec(`INSERT INTO update_with_diff_type VALUES(3, '{"a": "测试"}')`)
	tk.MustExec(`UPDATE update_with_diff_type SET a = '300'`)
	tk.CheckLastMessage("Rows matched: 1  Changed: 1  Warnings: 0")
	r = tk.MustQuery("SELECT a FROM update_with_diff_type")
	r.Check(testkit.Rows("300"))
	tk.MustExec(`UPDATE update_with_diff_type SET b = '{"a":   "\\u6d4b\\u8bd5"}'`)
	tk.CheckLastMessage("Rows matched: 1  Changed: 0  Warnings: 0")
	r = tk.MustQuery("SELECT b FROM update_with_diff_type")
	r.Check(testkit.Rows(`{"a": "测试"}`))
}

func (s *testSuite4) fillMultiTableForUpdate(tk *testkit.TestKit) {
	// Create and fill table items
	tk.MustExec("CREATE TABLE items (id int, price TEXT);")
	tk.MustExec(`insert into items values (11, "items_price_11"), (12, "items_price_12"), (13, "items_price_13");`)
	tk.CheckExecResult(3, 0)
	// Create and fill table month
	tk.MustExec("CREATE TABLE month (mid int, mprice TEXT);")
	tk.MustExec(`insert into month values (11, "month_price_11"), (22, "month_price_22"), (13, "month_price_13");`)
	tk.CheckExecResult(3, 0)
}

func (s *testSuite4) TestMultipleTableUpdate(c *C) {
	tk := testkit.NewTestKit(c, s.store)
	tk.MustExec("use test")
	s.fillMultiTableForUpdate(tk)

	tk.MustExec(`UPDATE items, month  SET items.price=month.mprice WHERE items.id=month.mid;`)
	tk.CheckLastMessage("Rows matched: 2  Changed: 2  Warnings: 0")
	tk.MustExec("begin")
	r := tk.MustQuery("SELECT * FROM items")
	r.Check(testkit.Rows("11 month_price_11", "12 items_price_12", "13 month_price_13"))
	tk.MustExec("commit")

	// Single-table syntax but with multiple tables
	tk.MustExec(`UPDATE items join month on items.id=month.mid SET items.price=month.mid;`)
	tk.CheckLastMessage("Rows matched: 2  Changed: 2  Warnings: 0")
	tk.MustExec("begin")
	r = tk.MustQuery("SELECT * FROM items")
	r.Check(testkit.Rows("11 11", "12 items_price_12", "13 13"))
	tk.MustExec("commit")

	// JoinTable with alias table name.
	tk.MustExec(`UPDATE items T0 join month T1 on T0.id=T1.mid SET T0.price=T1.mprice;`)
	tk.CheckLastMessage("Rows matched: 2  Changed: 2  Warnings: 0")
	tk.MustExec("begin")
	r = tk.MustQuery("SELECT * FROM items")
	r.Check(testkit.Rows("11 month_price_11", "12 items_price_12", "13 month_price_13"))
	tk.MustExec("commit")

	// fix https://github.com/pingcap/tidb/issues/369
	testSQL := `
		DROP TABLE IF EXISTS t1, t2;
		create table t1 (c int);
		create table t2 (c varchar(256));
		insert into t1 values (1), (2);
		insert into t2 values ("a"), ("b");
		update t1, t2 set t1.c = 10, t2.c = "abc";`
	tk.MustExec(testSQL)
	tk.CheckLastMessage("Rows matched: 4  Changed: 4  Warnings: 0")

	// fix https://github.com/pingcap/tidb/issues/376
	testSQL = `DROP TABLE IF EXISTS t1, t2;
		create table t1 (c1 int);
		create table t2 (c2 int);
		insert into t1 values (1), (2);
		insert into t2 values (1), (2);
		update t1, t2 set t1.c1 = 10, t2.c2 = 2 where t2.c2 = 1;`
	tk.MustExec(testSQL)
	tk.CheckLastMessage("Rows matched: 3  Changed: 3  Warnings: 0")

	r = tk.MustQuery("select * from t1")
	r.Check(testkit.Rows("10", "10"))

	// test https://github.com/pingcap/tidb/issues/3604
	tk.MustExec("drop table if exists t, t")
	tk.MustExec("create table t (a int, b int)")
	tk.MustExec("insert into t values(1, 1), (2, 2), (3, 3)")
	tk.CheckLastMessage("Records: 3  Duplicates: 0  Warnings: 0")
	tk.MustExec("update t m, t n set m.a = m.a + 1")
	tk.CheckLastMessage("Rows matched: 3  Changed: 3  Warnings: 0")
	tk.MustQuery("select * from t").Check(testkit.Rows("2 1", "3 2", "4 3"))
	tk.MustExec("update t m, t n set n.a = n.a - 1, n.b = n.b + 1")
	tk.CheckLastMessage("Rows matched: 3  Changed: 3  Warnings: 0")
	tk.MustQuery("select * from t").Check(testkit.Rows("1 2", "2 3", "3 4"))
}

func (s *testSuite) TestDelete(c *C) {
	tk := testkit.NewTestKit(c, s.store)
	s.fillData(tk, "delete_test")

	tk.MustExec(`update delete_test set name = "abc" where id = 2;`)
	tk.CheckExecResult(1, 0)

	tk.MustExec(`delete from delete_test where id = 2 limit 1;`)
	tk.CheckExecResult(1, 0)

	// Test delete with false condition
	tk.MustExec(`delete from delete_test where 0;`)
	tk.CheckExecResult(0, 0)

	tk.MustExec("insert into delete_test values (2, 'abc')")
	tk.MustExec(`delete from delete_test where delete_test.id = 2 limit 1`)
	tk.CheckExecResult(1, 0)

	// Select data
	tk.MustExec("begin")
	rows := tk.MustQuery(`SELECT * from delete_test limit 2;`)
	rows.Check(testkit.Rows("1 hello"))
	tk.MustExec("commit")

	// Test delete ignore
	tk.MustExec("insert into delete_test values (2, 'abc')")
	_, err := tk.Exec("delete from delete_test where id = (select '2a')")
	c.Assert(err, NotNil)
	_, err = tk.Exec("delete ignore from delete_test where id = (select '2a')")
	c.Assert(err, IsNil)
	tk.CheckExecResult(1, 0)
	r := tk.MustQuery("SHOW WARNINGS;")
	r.Check(testkit.Rows("Warning 1265 Data Truncated", "Warning 1265 Data Truncated"))

	tk.MustExec(`delete from delete_test ;`)
	tk.CheckExecResult(1, 0)

	tk.MustExec("create view v as select * from delete_test")
	_, err = tk.Exec("delete from v where name = 'aaa'")
	c.Assert(err.Error(), Equals, core.ErrViewInvalid.GenWithStackByArgs("test", "v").Error())
	tk.MustExec("drop view v")
}

func (s *testSuite4) TestPartitionedTableDelete(c *C) {
	createTable := `CREATE TABLE test.t (id int not null default 1, name varchar(255), index(id))
			  PARTITION BY RANGE ( id ) (
			  PARTITION p0 VALUES LESS THAN (6),
			  PARTITION p1 VALUES LESS THAN (11),
			  PARTITION p2 VALUES LESS THAN (16),
			  PARTITION p3 VALUES LESS THAN (21))`

	tk := testkit.NewTestKit(c, s.store)
	tk.MustExec("use test")
	tk.MustExec("drop table if exists t")
	tk.MustExec(createTable)
	for i := 1; i < 21; i++ {
		tk.MustExec(fmt.Sprintf(`insert into t values (%d, "hello")`, i))
	}

	tk.MustExec(`delete from t where id = 2 limit 1;`)
	tk.CheckExecResult(1, 0)

	// Test delete with false condition
	tk.MustExec(`delete from t where 0;`)
	tk.CheckExecResult(0, 0)

	tk.MustExec("insert into t values (2, 'abc')")
	tk.MustExec(`delete from t where t.id = 2 limit 1`)
	tk.CheckExecResult(1, 0)

	// Test delete ignore
	tk.MustExec("insert into t values (2, 'abc')")
	_, err := tk.Exec("delete from t where id = (select '2a')")
	c.Assert(err, NotNil)
	_, err = tk.Exec("delete ignore from t where id = (select '2a')")
	c.Assert(err, IsNil)
	tk.CheckExecResult(1, 0)
	r := tk.MustQuery("SHOW WARNINGS;")
	r.Check(testkit.Rows("Warning 1265 Data Truncated", "Warning 1265 Data Truncated"))

	// Test delete without using index, involve multiple partitions.
	tk.MustExec("delete from t ignore index(id) where id >= 13 and id <= 17")
	tk.CheckExecResult(5, 0)

	tk.MustExec("admin check table t")
	tk.MustExec(`delete from t;`)
	tk.CheckExecResult(14, 0)

	// Fix that partitioned table should not use PointGetPlan.
	tk.MustExec(`create table t1 (c1 bigint, c2 bigint, c3 bigint, primary key(c1)) partition by range (c1) (partition p0 values less than (3440))`)
	tk.MustExec("insert into t1 values (379, 379, 379)")
	tk.MustExec("delete from t1 where c1 = 379")
	tk.CheckExecResult(1, 0)
	tk.MustExec(`drop table t1;`)
}

func (s *testSuite4) fillDataMultiTable(tk *testkit.TestKit) {
	tk.MustExec("use test")
	tk.MustExec("drop table if exists t1, t2, t3")
	// Create and fill table t1
	tk.MustExec("create table t1 (id int, data int);")
	tk.MustExec("insert into t1 values (11, 121), (12, 122), (13, 123);")
	tk.CheckExecResult(3, 0)
	// Create and fill table t2
	tk.MustExec("create table t2 (id int, data int);")
	tk.MustExec("insert into t2 values (11, 221), (22, 222), (23, 223);")
	tk.CheckExecResult(3, 0)
	// Create and fill table t3
	tk.MustExec("create table t3 (id int, data int);")
	tk.MustExec("insert into t3 values (11, 321), (22, 322), (23, 323);")
	tk.CheckExecResult(3, 0)
}

func (s *testSuite4) TestMultiTableDelete(c *C) {
	tk := testkit.NewTestKit(c, s.store)
	s.fillDataMultiTable(tk)

	tk.MustExec(`delete t1, t2 from t1 inner join t2 inner join t3 where t1.id=t2.id and t2.id=t3.id;`)
	tk.CheckExecResult(2, 0)

	// Select data
	r := tk.MustQuery("select * from t3")
	c.Assert(r.Rows(), HasLen, 3)
}

func (s *testSuite4) TestQualifiedDelete(c *C) {
	tk := testkit.NewTestKit(c, s.store)
	tk.MustExec("use test")
	tk.MustExec("drop table if exists t1")
	tk.MustExec("drop table if exists t2")
	tk.MustExec("create table t1 (c1 int, c2 int, index (c1))")
	tk.MustExec("create table t2 (c1 int, c2 int)")
	tk.MustExec("insert into t1 values (1, 1), (2, 2)")

	// delete with index
	tk.MustExec("delete from t1 where t1.c1 = 1")
	tk.CheckExecResult(1, 0)

	// delete with no index
	tk.MustExec("delete from t1 where t1.c2 = 2")
	tk.CheckExecResult(1, 0)

	r := tk.MustQuery("select * from t1")
	c.Assert(r.Rows(), HasLen, 0)

	_, err := tk.Exec("delete from t1 as a where a.c1 = 1")
	c.Assert(err, NotNil)

	tk.MustExec("insert into t1 values (1, 1), (2, 2)")
	tk.MustExec("insert into t2 values (2, 1), (3,1)")
	tk.MustExec("delete t1, t2 from t1 join t2 where t1.c1 = t2.c2")
	tk.CheckExecResult(3, 0)

	tk.MustExec("insert into t2 values (2, 1), (3,1)")
	tk.MustExec("delete a, b from t1 as a join t2 as b where a.c2 = b.c1")
	tk.CheckExecResult(2, 0)

	_, err = tk.Exec("delete t1, t2 from t1 as a join t2 as b where a.c2 = b.c1")
	c.Assert(err, NotNil)
}

func (s *testSuite4) TestLoadDataMissingColumn(c *C) {
	tk := testkit.NewTestKit(c, s.store)
	tk.MustExec("use test")
	createSQL := `create table load_data_missing (id int, t timestamp not null)`
	tk.MustExec(createSQL)
	tk.MustExec("load data local infile '/tmp/nonexistence.csv' ignore into table load_data_missing")
	ctx := tk.Se.(sessionctx.Context)
	ld, ok := ctx.Value(executor.LoadDataVarKey).(*executor.LoadDataInfo)
	c.Assert(ok, IsTrue)
	defer ctx.SetValue(executor.LoadDataVarKey, nil)
	c.Assert(ld, NotNil)

	deleteSQL := "delete from load_data_missing"
	selectSQL := "select * from load_data_missing;"
	_, reachLimit, err := ld.InsertData(context.Background(), nil, nil)
	c.Assert(err, IsNil)
	c.Assert(reachLimit, IsFalse)
	r := tk.MustQuery(selectSQL)
	r.Check(nil)

	curTime := types.CurrentTime(mysql.TypeTimestamp)
	timeStr := curTime.String()
	tests := []testCase{
		{nil, []byte("12\n"), []string{fmt.Sprintf("12|%v", timeStr)}, nil, "Records: 1  Deleted: 0  Skipped: 0  Warnings: 0"},
	}
	checkCases(tests, ld, c, tk, ctx, selectSQL, deleteSQL)

	tk.MustExec("alter table load_data_missing add column t2 timestamp null")
	curTime = types.CurrentTime(mysql.TypeTimestamp)
	timeStr = curTime.String()
	tests = []testCase{
		{nil, []byte("12\n"), []string{fmt.Sprintf("12|%v|<nil>", timeStr)}, nil, "Records: 1  Deleted: 0  Skipped: 0  Warnings: 0"},
	}
	checkCases(tests, ld, c, tk, ctx, selectSQL, deleteSQL)

}

func (s *testSuite4) TestLoadData(c *C) {
	trivialMsg := "Records: 1  Deleted: 0  Skipped: 0  Warnings: 0"
	tk := testkit.NewTestKit(c, s.store)
	tk.MustExec("use test")
	createSQL := `drop table if exists load_data_test;
		create table load_data_test (id int PRIMARY KEY AUTO_INCREMENT, c1 int, c2 varchar(255) default "def", c3 int);`
	_, err := tk.Exec("load data local infile '/tmp/nonexistence.csv' into table load_data_test")
	c.Assert(err, NotNil)
	tk.MustExec(createSQL)
	_, err = tk.Exec("load data infile '/tmp/nonexistence.csv' into table load_data_test")
	c.Assert(err, NotNil)
	_, err = tk.Exec("load data local infile '/tmp/nonexistence.csv' replace into table load_data_test")
	c.Assert(err, NotNil)
	tk.MustExec("load data local infile '/tmp/nonexistence.csv' ignore into table load_data_test")
	ctx := tk.Se.(sessionctx.Context)
	ld, ok := ctx.Value(executor.LoadDataVarKey).(*executor.LoadDataInfo)
	c.Assert(ok, IsTrue)
	defer ctx.SetValue(executor.LoadDataVarKey, nil)
	c.Assert(ld, NotNil)

	deleteSQL := "delete from load_data_test"
	selectSQL := "select * from load_data_test;"
	// data1 = nil, data2 = nil, fields and lines is default
	ctx.GetSessionVars().StmtCtx.DupKeyAsWarning = true
	ctx.GetSessionVars().StmtCtx.BadNullAsWarning = true
	_, reachLimit, err := ld.InsertData(context.Background(), nil, nil)
	c.Assert(err, IsNil)
	c.Assert(reachLimit, IsFalse)
	r := tk.MustQuery(selectSQL)
	r.Check(nil)

	sc := ctx.GetSessionVars().StmtCtx
	originIgnoreTruncate := sc.IgnoreTruncate
	defer func() {
		sc.IgnoreTruncate = originIgnoreTruncate
	}()
	sc.IgnoreTruncate = false
	// fields and lines are default, InsertData returns data is nil
	tests := []testCase{
		// data1 = nil, data2 != nil
		{nil, []byte("\n"), []string{"1|<nil>|<nil>|<nil>"}, nil, "Records: 1  Deleted: 0  Skipped: 0  Warnings: 1"},
		{nil, []byte("\t\n"), []string{"2|0|<nil>|<nil>"}, nil, "Records: 1  Deleted: 0  Skipped: 0  Warnings: 2"},
		{nil, []byte("3\t2\t3\t4\n"), []string{"3|2|3|4"}, nil, trivialMsg},
		{nil, []byte("3*1\t2\t3\t4\n"), []string{"3|2|3|4"}, nil, "Records: 1  Deleted: 0  Skipped: 0  Warnings: 1"},
		{nil, []byte("4\t2\t\t3\t4\n"), []string{"4|2||3"}, nil, trivialMsg},
		{nil, []byte("\t1\t2\t3\t4\n"), []string{"5|1|2|3"}, nil, "Records: 1  Deleted: 0  Skipped: 0  Warnings: 1"},
		{nil, []byte("6\t2\t3\n"), []string{"6|2|3|<nil>"}, nil, trivialMsg},
		{nil, []byte("\t2\t3\t4\n\t22\t33\t44\n"), []string{"7|2|3|4", "8|22|33|44"}, nil, "Records: 2  Deleted: 0  Skipped: 0  Warnings: 2"},
		{nil, []byte("7\t2\t3\t4\n7\t22\t33\t44\n"), []string{"7|2|3|4"}, nil, "Records: 2  Deleted: 0  Skipped: 1  Warnings: 1"},

		// data1 != nil, data2 = nil
		{[]byte("\t2\t3\t4"), nil, []string{"9|2|3|4"}, nil, "Records: 1  Deleted: 0  Skipped: 0  Warnings: 1"},

		// data1 != nil, data2 != nil
		{[]byte("\t2\t3"), []byte("\t4\t5\n"), []string{"10|2|3|4"}, nil, "Records: 1  Deleted: 0  Skipped: 0  Warnings: 1"},
		{[]byte("\t2\t3"), []byte("4\t5\n"), []string{"11|2|34|5"}, nil, "Records: 1  Deleted: 0  Skipped: 0  Warnings: 1"},

		// data1 != nil, data2 != nil, InsertData returns data isn't nil
		{[]byte("\t2\t3"), []byte("\t4\t5"), nil, []byte("\t2\t3\t4\t5"), "Records: 0  Deleted: 0  Skipped: 0  Warnings: 0"},
	}
	checkCases(tests, ld, c, tk, ctx, selectSQL, deleteSQL)
	c.Assert(sc.WarningCount(), Equals, uint16(1))

	// lines starting symbol is "" and terminated symbol length is 2, InsertData returns data is nil
	ld.LinesInfo.Terminated = "||"
	tests = []testCase{
		// data1 != nil, data2 != nil
		{[]byte("0\t2\t3"), []byte("\t4\t5||"), []string{"12|2|3|4"}, nil, trivialMsg},
		{[]byte("1\t2\t3\t4\t5|"), []byte("|"), []string{"1|2|3|4"}, nil, trivialMsg},
		{[]byte("2\t2\t3\t4\t5|"), []byte("|3\t22\t33\t44\t55||"),
			[]string{"2|2|3|4", "3|22|33|44"}, nil, "Records: 2  Deleted: 0  Skipped: 0  Warnings: 0"},
		{[]byte("3\t2\t3\t4\t5|"), []byte("|4\t22\t33||"), []string{
			"3|2|3|4", "4|22|33|<nil>"}, nil, "Records: 2  Deleted: 0  Skipped: 0  Warnings: 0"},
		{[]byte("4\t2\t3\t4\t5|"), []byte("|5\t22\t33||6\t222||"),
			[]string{"4|2|3|4", "5|22|33|<nil>", "6|222|<nil>|<nil>"}, nil, "Records: 3  Deleted: 0  Skipped: 0  Warnings: 0"},
		{[]byte("6\t2\t3"), []byte("4\t5||"), []string{"6|2|34|5"}, nil, trivialMsg},
	}
	checkCases(tests, ld, c, tk, ctx, selectSQL, deleteSQL)

	// fields and lines aren't default, InsertData returns data is nil
	ld.FieldsInfo.Terminated = "\\"
	ld.LinesInfo.Starting = "xxx"
	ld.LinesInfo.Terminated = "|!#^"
	tests = []testCase{
		// data1 = nil, data2 != nil
		{nil, []byte("xxx|!#^"), []string{"13|<nil>|<nil>|<nil>"}, nil, "Records: 1  Deleted: 0  Skipped: 0  Warnings: 1"},
		{nil, []byte("xxx\\|!#^"), []string{"14|0|<nil>|<nil>"}, nil, "Records: 1  Deleted: 0  Skipped: 0  Warnings: 2"},
		{nil, []byte("xxx3\\2\\3\\4|!#^"), []string{"3|2|3|4"}, nil, trivialMsg},
		{nil, []byte("xxx4\\2\\\\3\\4|!#^"), []string{"4|2||3"}, nil, trivialMsg},
		{nil, []byte("xxx\\1\\2\\3\\4|!#^"), []string{"15|1|2|3"}, nil, "Records: 1  Deleted: 0  Skipped: 0  Warnings: 1"},
		{nil, []byte("xxx6\\2\\3|!#^"), []string{"6|2|3|<nil>"}, nil, trivialMsg},
		{nil, []byte("xxx\\2\\3\\4|!#^xxx\\22\\33\\44|!#^"), []string{
			"16|2|3|4",
			"17|22|33|44"}, nil, "Records: 2  Deleted: 0  Skipped: 0  Warnings: 2"},
		{nil, []byte("\\2\\3\\4|!#^\\22\\33\\44|!#^xxx\\222\\333\\444|!#^"), []string{
			"18|222|333|444"}, nil, "Records: 1  Deleted: 0  Skipped: 0  Warnings: 1"},

		// data1 != nil, data2 = nil
		{[]byte("xxx\\2\\3\\4"), nil, []string{"19|2|3|4"}, nil, "Records: 1  Deleted: 0  Skipped: 0  Warnings: 1"},
		{[]byte("\\2\\3\\4|!#^"), nil, []string{}, nil, "Records: 0  Deleted: 0  Skipped: 0  Warnings: 0"},
		{[]byte("\\2\\3\\4|!#^xxx18\\22\\33\\44|!#^"), nil,
			[]string{"18|22|33|44"}, nil, trivialMsg},

		// data1 != nil, data2 != nil
		{[]byte("xxx10\\2\\3"), []byte("\\4|!#^"),
			[]string{"10|2|3|4"}, nil, trivialMsg},
		{[]byte("10\\2\\3xx"), []byte("x11\\4\\5|!#^"),
			[]string{"11|4|5|<nil>"}, nil, trivialMsg},
		{[]byte("xxx21\\2\\3\\4\\5|!"), []byte("#^"),
			[]string{"21|2|3|4"}, nil, trivialMsg},
		{[]byte("xxx22\\2\\3\\4\\5|!"), []byte("#^xxx23\\22\\33\\44\\55|!#^"),
			[]string{"22|2|3|4", "23|22|33|44"}, nil, "Records: 2  Deleted: 0  Skipped: 0  Warnings: 0"},
		{[]byte("xxx23\\2\\3\\4\\5|!"), []byte("#^xxx24\\22\\33|!#^"),
			[]string{"23|2|3|4", "24|22|33|<nil>"}, nil, "Records: 2  Deleted: 0  Skipped: 0  Warnings: 0"},
		{[]byte("xxx24\\2\\3\\4\\5|!"), []byte("#^xxx25\\22\\33|!#^xxx26\\222|!#^"),
			[]string{"24|2|3|4", "25|22|33|<nil>", "26|222|<nil>|<nil>"}, nil, "Records: 3  Deleted: 0  Skipped: 0  Warnings: 0"},
		{[]byte("xxx25\\2\\3\\4\\5|!"), []byte("#^26\\22\\33|!#^xxx27\\222|!#^"),
			[]string{"25|2|3|4", "27|222|<nil>|<nil>"}, nil, "Records: 2  Deleted: 0  Skipped: 0  Warnings: 0"},
		{[]byte("xxx\\2\\3"), []byte("4\\5|!#^"), []string{"28|2|34|5"}, nil, "Records: 1  Deleted: 0  Skipped: 0  Warnings: 1"},

		// InsertData returns data isn't nil
		{nil, []byte("\\2\\3\\4|!#^"), nil, []byte("#^"), "Records: 0  Deleted: 0  Skipped: 0  Warnings: 0"},
		{nil, []byte("\\4\\5"), nil, []byte("\\5"), "Records: 0  Deleted: 0  Skipped: 0  Warnings: 0"},
		{[]byte("\\2\\3"), []byte("\\4\\5"), nil, []byte("\\5"), "Records: 0  Deleted: 0  Skipped: 0  Warnings: 0"},
		{[]byte("xxx1\\2\\3|"), []byte("!#^\\4\\5|!#"),
			[]string{"1|2|3|<nil>"}, []byte("!#"), trivialMsg},
		{[]byte("xxx1\\2\\3\\4\\5|!"), []byte("#^xxx2\\22\\33|!#^3\\222|!#^"),
			[]string{"1|2|3|4", "2|22|33|<nil>"}, []byte("#^"), "Records: 2  Deleted: 0  Skipped: 0  Warnings: 0"},
		{[]byte("xx1\\2\\3"), []byte("\\4\\5|!#^"), nil, []byte("#^"), "Records: 0  Deleted: 0  Skipped: 0  Warnings: 0"},
	}
	checkCases(tests, ld, c, tk, ctx, selectSQL, deleteSQL)

	// lines starting symbol is the same as terminated symbol, InsertData returns data is nil
	ld.LinesInfo.Terminated = "xxx"
	tests = []testCase{
		// data1 = nil, data2 != nil
		{nil, []byte("xxxxxx"), []string{"29|<nil>|<nil>|<nil>"}, nil, "Records: 1  Deleted: 0  Skipped: 0  Warnings: 1"},
		{nil, []byte("xxx3\\2\\3\\4xxx"), []string{"3|2|3|4"}, nil, trivialMsg},
		{nil, []byte("xxx\\2\\3\\4xxxxxx\\22\\33\\44xxx"),
			[]string{"30|2|3|4", "31|22|33|44"}, nil, "Records: 2  Deleted: 0  Skipped: 0  Warnings: 2"},

		// data1 != nil, data2 = nil
		{[]byte("xxx\\2\\3\\4"), nil, []string{"32|2|3|4"}, nil, "Records: 1  Deleted: 0  Skipped: 0  Warnings: 1"},

		// data1 != nil, data2 != nil
		{[]byte("xxx10\\2\\3"), []byte("\\4\\5xxx"), []string{"10|2|3|4"}, nil, trivialMsg},
		{[]byte("xxxxx10\\2\\3"), []byte("\\4\\5xxx"), []string{"33|2|3|4"}, nil, "Records: 1  Deleted: 0  Skipped: 0  Warnings: 1"},
		{[]byte("xxx21\\2\\3\\4\\5xx"), []byte("x"), []string{"21|2|3|4"}, nil, trivialMsg},
		{[]byte("xxx32\\2\\3\\4\\5x"), []byte("xxxxx33\\22\\33\\44\\55xxx"),
			[]string{"32|2|3|4", "33|22|33|44"}, nil, "Records: 2  Deleted: 0  Skipped: 0  Warnings: 0"},
		{[]byte("xxx33\\2\\3\\4\\5xxx"), []byte("xxx34\\22\\33xxx"),
			[]string{"33|2|3|4", "34|22|33|<nil>"}, nil, "Records: 2  Deleted: 0  Skipped: 0  Warnings: 0"},
		{[]byte("xxx34\\2\\3\\4\\5xx"), []byte("xxxx35\\22\\33xxxxxx36\\222xxx"),
			[]string{"34|2|3|4", "35|22|33|<nil>", "36|222|<nil>|<nil>"}, nil, "Records: 3  Deleted: 0  Skipped: 0  Warnings: 0"},

		// InsertData returns data isn't nil
		{nil, []byte("\\2\\3\\4xxxx"), nil, []byte("xxxx"), "Records: 0  Deleted: 0  Skipped: 0  Warnings: 0"},
		{[]byte("\\2\\3\\4xxx"), nil, []string{"37|<nil>|<nil>|<nil>"}, nil, "Records: 1  Deleted: 0  Skipped: 0  Warnings: 1"},
		{[]byte("\\2\\3\\4xxxxxx11\\22\\33\\44xxx"), nil,
			[]string{"38|<nil>|<nil>|<nil>", "39|<nil>|<nil>|<nil>"}, nil, "Records: 2  Deleted: 0  Skipped: 0  Warnings: 2"},
		{[]byte("xx10\\2\\3"), []byte("\\4\\5xxx"), nil, []byte("xxx"), "Records: 0  Deleted: 0  Skipped: 0  Warnings: 0"},
		{[]byte("xxx10\\2\\3"), []byte("\\4xxxx"), []string{"10|2|3|4"}, []byte("x"), trivialMsg},
		{[]byte("xxx10\\2\\3\\4\\5x"), []byte("xx11\\22\\33xxxxxx12\\222xxx"),
			[]string{"10|2|3|4", "40|<nil>|<nil>|<nil>"}, []byte("xxx"), "Records: 2  Deleted: 0  Skipped: 0  Warnings: 1"},
	}
	checkCases(tests, ld, c, tk, ctx, selectSQL, deleteSQL)
}

func (s *testSuite4) TestLoadDataEscape(c *C) {
	trivialMsg := "Records: 1  Deleted: 0  Skipped: 0  Warnings: 0"
	tk := testkit.NewTestKit(c, s.store)
	tk.MustExec("use test; drop table if exists load_data_test;")
	tk.MustExec("CREATE TABLE load_data_test (id INT NOT NULL PRIMARY KEY, value TEXT NOT NULL) CHARACTER SET utf8")
	tk.MustExec("load data local infile '/tmp/nonexistence.csv' into table load_data_test")
	ctx := tk.Se.(sessionctx.Context)
	ld, ok := ctx.Value(executor.LoadDataVarKey).(*executor.LoadDataInfo)
	c.Assert(ok, IsTrue)
	defer ctx.SetValue(executor.LoadDataVarKey, nil)
	c.Assert(ld, NotNil)
	// test escape
	tests := []testCase{
		// data1 = nil, data2 != nil
		{nil, []byte("1\ta string\n"), []string{"1|a string"}, nil, trivialMsg},
		{nil, []byte("2\tstr \\t\n"), []string{"2|str \t"}, nil, trivialMsg},
		{nil, []byte("3\tstr \\n\n"), []string{"3|str \n"}, nil, trivialMsg},
		{nil, []byte("4\tboth \\t\\n\n"), []string{"4|both \t\n"}, nil, trivialMsg},
		{nil, []byte("5\tstr \\\\\n"), []string{"5|str \\"}, nil, trivialMsg},
		{nil, []byte("6\t\\r\\t\\n\\0\\Z\\b\n"), []string{"6|" + string([]byte{'\r', '\t', '\n', 0, 26, '\b'})}, nil, trivialMsg},
		{nil, []byte("7\trtn0ZbN\n"), []string{"7|" + string([]byte{'r', 't', 'n', '0', 'Z', 'b', 'N'})}, nil, trivialMsg},
		{nil, []byte("8\trtn0Zb\\N\n"), []string{"8|" + string([]byte{'r', 't', 'n', '0', 'Z', 'b', 'N'})}, nil, trivialMsg},
	}
	deleteSQL := "delete from load_data_test"
	selectSQL := "select * from load_data_test;"
	checkCases(tests, ld, c, tk, ctx, selectSQL, deleteSQL)
}

// TestLoadDataSpecifiedColumns reuse TestLoadDataEscape's test case :-)
func (s *testSuite4) TestLoadDataSpecifiedColumns(c *C) {
	trivialMsg := "Records: 1  Deleted: 0  Skipped: 0  Warnings: 0"
	tk := testkit.NewTestKit(c, s.store)
	tk.MustExec("use test; drop table if exists load_data_test;")
	tk.MustExec(`create table load_data_test (id int PRIMARY KEY AUTO_INCREMENT, c1 int, c2 varchar(255) default "def", c3 int default 0);`)
	tk.MustExec("load data local infile '/tmp/nonexistence.csv' into table load_data_test (c1, c2)")
	ctx := tk.Se.(sessionctx.Context)
	ld, ok := ctx.Value(executor.LoadDataVarKey).(*executor.LoadDataInfo)
	c.Assert(ok, IsTrue)
	defer ctx.SetValue(executor.LoadDataVarKey, nil)
	c.Assert(ld, NotNil)
	// test
	tests := []testCase{
		// data1 = nil, data2 != nil
		{nil, []byte("7\ta string\n"), []string{"1|7|a string|0"}, nil, trivialMsg},
		{nil, []byte("8\tstr \\t\n"), []string{"2|8|str \t|0"}, nil, trivialMsg},
		{nil, []byte("9\tstr \\n\n"), []string{"3|9|str \n|0"}, nil, trivialMsg},
		{nil, []byte("10\tboth \\t\\n\n"), []string{"4|10|both \t\n|0"}, nil, trivialMsg},
		{nil, []byte("11\tstr \\\\\n"), []string{"5|11|str \\|0"}, nil, trivialMsg},
		{nil, []byte("12\t\\r\\t\\n\\0\\Z\\b\n"), []string{"6|12|" + string([]byte{'\r', '\t', '\n', 0, 26, '\b'}) + "|0"}, nil, trivialMsg},
		{nil, []byte("\\N\ta string\n"), []string{"7|<nil>|a string|0"}, nil, trivialMsg},
	}
	deleteSQL := "delete from load_data_test"
	selectSQL := "select * from load_data_test;"
	checkCases(tests, ld, c, tk, ctx, selectSQL, deleteSQL)
}

func (s *testSuite4) TestLoadDataIgnoreLines(c *C) {
	tk := testkit.NewTestKit(c, s.store)
	tk.MustExec("use test; drop table if exists load_data_test;")
	tk.MustExec("CREATE TABLE load_data_test (id INT NOT NULL PRIMARY KEY, value TEXT NOT NULL) CHARACTER SET utf8")
	tk.MustExec("load data local infile '/tmp/nonexistence.csv' into table load_data_test ignore 1 lines")
	ctx := tk.Se.(sessionctx.Context)
	ld, ok := ctx.Value(executor.LoadDataVarKey).(*executor.LoadDataInfo)
	c.Assert(ok, IsTrue)
	defer ctx.SetValue(executor.LoadDataVarKey, nil)
	c.Assert(ld, NotNil)
	tests := []testCase{
		{nil, []byte("1\tline1\n2\tline2\n"), []string{"2|line2"}, nil, "Records: 1  Deleted: 0  Skipped: 0  Warnings: 0"},
		{nil, []byte("1\tline1\n2\tline2\n3\tline3\n"), []string{"2|line2", "3|line3"}, nil, "Records: 2  Deleted: 0  Skipped: 0  Warnings: 0"},
	}
	deleteSQL := "delete from load_data_test"
	selectSQL := "select * from load_data_test;"
	checkCases(tests, ld, c, tk, ctx, selectSQL, deleteSQL)
}

// TestLoadDataOverflowBigintUnsigned related to issue 6360
func (s *testSuite4) TestLoadDataOverflowBigintUnsigned(c *C) {
	tk := testkit.NewTestKit(c, s.store)
	tk.MustExec("use test; drop table if exists load_data_test;")
	tk.MustExec("CREATE TABLE load_data_test (a bigint unsigned);")
	tk.MustExec("load data local infile '/tmp/nonexistence.csv' into table load_data_test")
	ctx := tk.Se.(sessionctx.Context)
	ld, ok := ctx.Value(executor.LoadDataVarKey).(*executor.LoadDataInfo)
	c.Assert(ok, IsTrue)
	defer ctx.SetValue(executor.LoadDataVarKey, nil)
	c.Assert(ld, NotNil)
	tests := []testCase{
		{nil, []byte("-1\n-18446744073709551615\n-18446744073709551616\n"), []string{"0", "0", "0"}, nil, "Records: 3  Deleted: 0  Skipped: 0  Warnings: 3"},
		{nil, []byte("-9223372036854775809\n18446744073709551616\n"), []string{"0", "18446744073709551615"}, nil, "Records: 2  Deleted: 0  Skipped: 0  Warnings: 2"},
	}
	deleteSQL := "delete from load_data_test"
	selectSQL := "select * from load_data_test;"
	checkCases(tests, ld, c, tk, ctx, selectSQL, deleteSQL)
}

func (s *testSuite4) TestNullDefault(c *C) {
	tk := testkit.NewTestKit(c, s.store)
	tk.MustExec("use test; drop table if exists test_null_default;")
	tk.MustExec("set timestamp = 1234")
	tk.MustExec("set time_zone = '+08:00'")
	tk.MustExec("create table test_null_default (ts timestamp null default current_timestamp)")
	tk.MustExec("insert into test_null_default values (null)")
	tk.MustQuery("select * from test_null_default").Check(testkit.Rows("<nil>"))
	tk.MustExec("insert into test_null_default values ()")
	tk.MustQuery("select * from test_null_default").Check(testkit.Rows("<nil>", "1970-01-01 08:20:34"))
}

func (s *testSuite4) TestNotNullDefault(c *C) {
	tk := testkit.NewTestKit(c, s.store)
	tk.MustExec("use test; drop table if exists t1,t2;")
	defer tk.MustExec("drop table t1,t2")
	tk.MustExec("create table t1 (a int not null default null default 1);")
	tk.MustExec("create table t2 (a int);")
	tk.MustExec("alter table  t2 change column a a int not null default null default 1;")
}

func (s *testBypassSuite) TestLatch(c *C) {
	store, err := mockstore.NewMockTikvStore(
		// Small latch slot size to make conflicts.
		mockstore.WithTxnLocalLatches(64),
	)
	c.Assert(err, IsNil)
	defer store.Close()

	dom, err1 := session.BootstrapSession(store)
	c.Assert(err1, IsNil)
	defer dom.Close()

	tk1 := testkit.NewTestKit(c, store)
	tk1.MustExec("use test")
	tk1.MustExec("drop table if exists t")
	tk1.MustExec("create table t (id int)")
	tk1.MustExec("set @@tidb_disable_txn_auto_retry = true")

	tk2 := testkit.NewTestKit(c, store)
	tk2.MustExec("use test")
	tk1.MustExec("set @@tidb_disable_txn_auto_retry = true")

	fn := func() {
		tk1.MustExec("begin")
		for i := 0; i < 100; i++ {
			tk1.MustExec(fmt.Sprintf("insert into t values (%d)", i))
		}
		tk2.MustExec("begin")
		for i := 100; i < 200; i++ {
			tk1.MustExec(fmt.Sprintf("insert into t values (%d)", i))
		}
		tk2.MustExec("commit")
	}

	// txn1 and txn2 data range do not overlap, using latches should not
	// result in txn conflict.
	fn()
	tk1.MustExec("commit")

	tk1.MustExec("truncate table t")
	fn()
	tk1.MustExec("commit")

	// Test the error type of latch and it could be retry if TiDB enable the retry.
	tk1.MustExec("begin")
	tk1.MustExec("update t set id = id + 1")
	tk2.MustExec("update t set id = id + 1")
	_, err = tk1.Exec("commit")
	c.Assert(kv.ErrWriteConflictInTiDB.Equal(err), IsTrue)

	tk1.MustExec("set @@tidb_disable_txn_auto_retry = 0")
	tk1.MustExec("update t set id = id + 1")
	tk2.MustExec("update t set id = id + 1")
	tk1.MustExec("commit")
}

// TestIssue4067 Test issue https://github.com/pingcap/tidb/issues/4067
func (s *testSuite4) TestIssue4067(c *C) {
	tk := testkit.NewTestKit(c, s.store)
	tk.MustExec("use test")
	tk.MustExec("drop table if exists t1, t2")
	tk.MustExec("create table t1(id int)")
	tk.MustExec("create table t2(id int)")
	tk.MustExec("insert into t1 values(123)")
	tk.MustExec("insert into t2 values(123)")
	tk.MustExec("delete from t1 where id not in (select id from t2)")
	tk.MustQuery("select * from t1").Check(testkit.Rows("123"))
	tk.MustExec("delete from t1 where id in (select id from t2)")
	tk.MustQuery("select * from t1").Check(nil)
}

func (s *testSuite4) TestInsertCalculatedValue(c *C) {
	tk := testkit.NewTestKit(c, s.store)
	tk.MustExec("use test")

	tk.MustExec("drop table if exists t")
	tk.MustExec("create table t(a int, b int)")
	tk.MustExec("insert into t set a=1, b=a+1")
	tk.MustQuery("select a, b from t").Check(testkit.Rows("1 2"))

	tk.MustExec("drop table if exists t")
	tk.MustExec("create table t(a int default 100, b int)")
	tk.MustExec("insert into t set b=a+1, a=1")
	tk.MustQuery("select a, b from t").Check(testkit.Rows("1 101"))
	tk.MustExec("insert into t (b) value (a)")
	tk.MustQuery("select * from t where b = 100").Check(testkit.Rows("100 100"))
	tk.MustExec("insert into t set a=2, b=a+1")
	tk.MustQuery("select * from t where a = 2").Check(testkit.Rows("2 3"))

	tk.MustExec("drop table if exists t")
	tk.MustExec("create table t (c int)")
	tk.MustExec("insert into test.t set test.t.c = '1'")
	tk.MustQuery("select * from t").Check(testkit.Rows("1"))

	tk.MustExec("drop table if exists t")
	tk.MustExec("create table t(a int default 1)")
	tk.MustExec("insert into t values (a)")
	tk.MustQuery("select * from t").Check(testkit.Rows("1"))

	tk.MustExec("drop table if exists t")
	tk.MustExec("create table t (a int, b int, c int, d int)")
	tk.MustExec("insert into t value (1, 2, a+1, b+1)")
	tk.MustQuery("select * from t").Check(testkit.Rows("1 2 2 3"))

	tk.MustExec("drop table if exists t")
	tk.MustExec("create table t (a int not null)")
	tk.MustExec("insert into t values (a+2)")
	tk.MustExec("insert into t values (a)")
	tk.MustQuery("select * from t order by a").Check(testkit.Rows("0", "2"))

	tk.MustExec("drop table if exists t")
	tk.MustExec("create table t (a bigint not null, b bigint not null)")
	tk.MustExec("insert into t value(b + 1, a)")
	tk.MustExec("insert into t set a = b + a, b = a + 1")
	tk.MustExec("insert into t value(1000, a)")
	tk.MustExec("insert t set b = sqrt(a + 4), a = 10")
	tk.MustQuery("select * from t order by a").Check(testkit.Rows("0 1", "1 1", "10 2", "1000 1000"))

	tk.MustExec("drop table if exists t")
	tk.MustExec("create table t(a int)")
	tk.MustExec("insert into t values(a)")
	tk.MustQuery("select * from t").Check(testkit.Rows("<nil>"))

	tk.MustExec("drop table if exists t")
	tk.MustExec("create table t(a enum('a', 'b'))")
	tk.MustExec("insert into t values(a)")
	tk.MustQuery("select * from t").Check(testkit.Rows("<nil>"))
	tk.MustExec("drop table if exists t")
	tk.MustExec("create table t(a enum('a', 'b') default 'a')")
	tk.MustExec("insert into t values(a)")
	tk.MustExec("insert into t values(a+1)")
	tk.MustQuery("select * from t order by a").Check(testkit.Rows("a", "b"))

	tk.MustExec("drop table if exists t")
	tk.MustExec("create table t(a blob)")
	tk.MustExec("insert into t values(a)")
	tk.MustQuery("select * from t").Check(testkit.Rows("<nil>"))

	tk.MustExec("drop table if exists t")
	tk.MustExec("create table t(a varchar(20) default 'a')")
	tk.MustExec("insert into t values(a)")
	tk.MustExec("insert into t values(upper(a))")
	tk.MustQuery("select * from t order by a").Check(testkit.Rows("A", "a"))
	tk.MustExec("drop table if exists t")
	tk.MustExec("create table t(a varchar(20) not null, b varchar(20))")
	tk.MustExec("insert into t value (a, b)")
	tk.MustQuery("select * from t").Check(testkit.Rows(" <nil>"))

	tk.MustExec("drop table if exists t")
	tk.MustExec("create table t(a int, b int)")
	tk.MustExec("insert into t values(a*b, b*b)")
	tk.MustQuery("select * from t").Check(testkit.Rows("<nil> <nil>"))

	tk.MustExec("drop table if exists t")
	tk.MustExec("create table t (a json not null, b int)")
	tk.MustExec("insert into t value (a,a->'$')")
	tk.MustQuery("select * from t").Check(testkit.Rows("null 0"))

	tk.MustExec("drop table if exists t")
	tk.MustExec("create table t(a json, b int, c int as (a->'$.a'))")
	tk.MustExec("insert into t (a, b) value (a, a->'$.a'+1)")
	tk.MustExec("insert into t (b) value (a->'$.a'+1)")
	tk.MustQuery("select * from t").Check(testkit.Rows("<nil> <nil> <nil>", "<nil> <nil> <nil>"))
	tk.MustExec(`insert into t (a, b) value ('{"a": 1}', a->'$.a'+1)`)
	tk.MustQuery("select * from t where c = 1").Check(testkit.Rows(`{"a": 1} 2 1`))
	tk.MustExec("truncate table t")
	tk.MustExec("insert t set b = c + 1")
	tk.MustQuery("select * from t").Check(testkit.Rows("<nil> <nil> <nil>"))
	tk.MustExec("truncate table t")
	tk.MustExec(`insert t set a = '{"a": 1}', b = c`)
	tk.MustQuery("select * from t").Check(testkit.Rows(`{"a": 1} <nil> 1`))

	tk.MustExec("drop table if exists t")
	tk.MustExec("create table t(a int auto_increment key, b int)")
	tk.MustExec("insert into t (b) value (a)")
	tk.MustExec("insert into t value (a, a+1)")
	tk.MustExec("set SQL_MODE=NO_AUTO_VALUE_ON_ZERO")
	tk.MustExec("insert into t (b) value (a+1)")
	tk.MustQuery("select * from t order by a").Check(testkit.Rows("1 0", "2 1", "3 1"))

	tk.MustExec("set SQL_MODE=STRICT_ALL_TABLES")
	tk.MustExec("drop table if exists t")
	tk.MustExec("create table t(a int not null, b int, c int as (sqrt(a)))")
	tk.MustExec("insert t set b = a, a = 4")
	tk.MustQuery("select * from t").Check(testkit.Rows("4 0 2"))
}

func (s *testSuite4) TestDataTooLongErrMsg(c *C) {
	tk := testkit.NewTestKit(c, s.store)
	tk.MustExec("use test")
	tk.MustExec("create table t(a varchar(2));")
	_, err := tk.Exec("insert into t values('123');")
	c.Assert(types.ErrDataTooLong.Equal(err), IsTrue)
	c.Assert(err.Error(), Equals, "[types:1406]Data too long for column 'a' at row 1")
	tk.MustExec("insert into t values('12')")
	_, err = tk.Exec("update t set a = '123' where a = '12';")
	c.Assert(types.ErrDataTooLong.Equal(err), IsTrue)
	c.Assert(err.Error(), Equals, "[types:1406]Data too long for column 'a' at row 1")
}

func (s *testSuite4) TestUpdateSelect(c *C) {
	tk := testkit.NewTestKit(c, s.store)
	tk.MustExec("use test")
	tk.MustExec("create table msg (id varchar(8), b int, status int, primary key (id, b))")
	tk.MustExec("insert msg values ('abc', 1, 1)")
	tk.MustExec("create table detail (id varchar(8), start varchar(8), status int, index idx_start(start))")
	tk.MustExec("insert detail values ('abc', '123', 2)")
	tk.MustExec("UPDATE msg SET msg.status = (SELECT detail.status FROM detail WHERE msg.id = detail.id)")
	tk.CheckLastMessage("Rows matched: 1  Changed: 1  Warnings: 0")
	tk.MustExec("admin check table msg")
}

func (s *testSuite4) TestUpdateDelete(c *C) {
	tk := testkit.NewTestKit(c, s.store)
	tk.MustExec("use test")
	tk.MustExec("CREATE TABLE ttt (id bigint(20) NOT NULL, host varchar(30) NOT NULL, PRIMARY KEY (id), UNIQUE KEY i_host (host));")
	tk.MustExec("insert into ttt values (8,8),(9,9);")

	tk.MustExec("begin")
	tk.MustExec("update ttt set id = 0, host='9' where id = 9 limit 1;")
	tk.CheckLastMessage("Rows matched: 1  Changed: 1  Warnings: 0")
	tk.MustExec("delete from ttt where id = 0 limit 1;")
	tk.MustQuery("select * from ttt use index (i_host) order by host;").Check(testkit.Rows("8 8"))
	tk.MustExec("update ttt set id = 0, host='8' where id = 8 limit 1;")
	tk.CheckLastMessage("Rows matched: 1  Changed: 1  Warnings: 0")
	tk.MustExec("delete from ttt where id = 0 limit 1;")
	tk.MustQuery("select * from ttt use index (i_host) order by host;").Check(testkit.Rows())
	tk.MustExec("commit")
	tk.MustExec("admin check table ttt;")
	tk.MustExec("drop table ttt")
}

func (s *testSuite4) TestUpdateAffectRowCnt(c *C) {
	tk := testkit.NewTestKit(c, s.store)
	tk.MustExec("use test")
	tk.MustExec("create table a(id int auto_increment, a int default null, primary key(id))")
	tk.MustExec("insert into a values (1, 1001), (2, 1001), (10001, 1), (3, 1)")
	tk.MustExec("update a set id = id*10 where a = 1001")
	ctx := tk.Se.(sessionctx.Context)
	c.Assert(ctx.GetSessionVars().StmtCtx.AffectedRows(), Equals, uint64(2))
	tk.CheckLastMessage("Rows matched: 2  Changed: 2  Warnings: 0")

	tk.MustExec("drop table a")
	tk.MustExec("create table a ( a bigint, b bigint)")
	tk.MustExec("insert into a values (1, 1001), (2, 1001), (10001, 1), (3, 1)")
	tk.MustExec("update a set a = a*10 where b = 1001")
	ctx = tk.Se.(sessionctx.Context)
	c.Assert(ctx.GetSessionVars().StmtCtx.AffectedRows(), Equals, uint64(2))
	tk.CheckLastMessage("Rows matched: 2  Changed: 2  Warnings: 0")
}

func (s *testSuite4) TestReplaceLog(c *C) {
	tk := testkit.NewTestKit(c, s.store)
	tk.MustExec("use test")
	tk.MustExec(`create table testLog (a int not null primary key, b int unique key);`)

	// Make some dangling index.
	s.ctx = mock.NewContext()
	s.ctx.Store = s.store
	is := s.domain.InfoSchema()
	dbName := model.NewCIStr("test")
	tblName := model.NewCIStr("testLog")
	tbl, err := is.TableByName(dbName, tblName)
	c.Assert(err, IsNil)
	tblInfo := tbl.Meta()
	idxInfo := tblInfo.FindIndexByName("b")
	indexOpr := tables.NewIndex(tblInfo.ID, tblInfo, idxInfo)

	txn, err := s.store.Begin()
	c.Assert(err, IsNil)
	_, err = indexOpr.Create(s.ctx, txn, types.MakeDatums(1), 1)
	c.Assert(err, IsNil)
	err = txn.Commit(context.Background())
	c.Assert(err, IsNil)

	_, err = tk.Exec(`replace into testLog values (0, 0), (1, 1);`)
	c.Assert(err, NotNil)
	expErr := errors.New(`can not be duplicated row, due to old row not found. handle 1 not found`)
	c.Assert(expErr.Error() == err.Error(), IsTrue, Commentf("obtained error: (%s)\nexpected error: (%s)", err.Error(), expErr.Error()))

	tk.MustQuery(`admin cleanup index testLog b;`).Check(testkit.Rows("1"))
}

// TestRebaseIfNeeded is for issue 7422.
// There is no need to do the rebase when updating a record if the auto-increment ID not changed.
// This could make the auto ID increasing speed slower.
func (s *testSuite4) TestRebaseIfNeeded(c *C) {
	tk := testkit.NewTestKit(c, s.store)
	tk.MustExec("use test")
	tk.MustExec(`create table t (a int not null primary key auto_increment, b int unique key);`)
	tk.MustExec(`insert into t (b) values (1);`)

	s.ctx = mock.NewContext()
	s.ctx.Store = s.store
	tbl, err := s.domain.InfoSchema().TableByName(model.NewCIStr("test"), model.NewCIStr("t"))
	c.Assert(err, IsNil)
	c.Assert(s.ctx.NewTxn(context.Background()), IsNil)
	// AddRecord directly here will skip to rebase the auto ID in the insert statement,
	// which could simulate another TiDB adds a large auto ID.
	_, err = tbl.AddRecord(s.ctx, types.MakeDatums(30001, 2))
	c.Assert(err, IsNil)
	txn, err := s.ctx.Txn(true)
	c.Assert(err, IsNil)
	c.Assert(txn.Commit(context.Background()), IsNil)

	tk.MustExec(`update t set b = 3 where a = 30001;`)
	tk.MustExec(`insert into t (b) values (4);`)
	tk.MustQuery(`select a from t where b = 4;`).Check(testkit.Rows("2"))

	tk.MustExec(`insert into t set b = 3 on duplicate key update a = a;`)
	tk.MustExec(`insert into t (b) values (5);`)
	tk.MustQuery(`select a from t where b = 5;`).Check(testkit.Rows("4"))

	tk.MustExec(`insert into t set b = 3 on duplicate key update a = a + 1;`)
	tk.MustExec(`insert into t (b) values (6);`)
	tk.MustQuery(`select a from t where b = 6;`).Check(testkit.Rows("30003"))
}

func (s *testSuite4) TestDeferConstraintCheckForInsert(c *C) {
	tk := testkit.NewTestKit(c, s.store)
	tk.MustExec(`use test`)
	tk.MustExec(`drop table if exists t;create table t (i int key);`)
	tk.MustExec(`insert t values (1);`)
	tk.MustExec(`set tidb_constraint_check_in_place = 1;`)
	tk.MustExec(`begin;`)
	_, err := tk.Exec(`insert t values (1);`)
	c.Assert(err, NotNil)
	tk.MustExec(`update t set i = 2 where i = 1;`)
	tk.MustExec(`commit;`)
	tk.MustQuery(`select * from t;`).Check(testkit.Rows("2"))
}

func (s *testSuite4) TestDefEnumInsert(c *C) {
	tk := testkit.NewTestKit(c, s.store)
	tk.MustExec("use test")
	tk.MustExec("create table test (id int, prescription_type enum('a','b','c','d','e','f') NOT NULL, primary key(id));")
	tk.MustExec("insert into test (id)  values (1)")
	tk.MustQuery("select prescription_type from test").Check(testkit.Rows("a"))
<<<<<<< HEAD
}

func (s *testSuite4) TestAutoIDInRetry(c *C) {
	tk := testkit.NewTestKitWithInit(c, s.store)
	tk.MustExec("create table t (id int not null auto_increment primary key)")

	tk.MustExec("set @@tidb_disable_txn_auto_retry = 0")
	tk.MustExec("begin")
	tk.MustExec("insert into t values ()")
	tk.MustExec("insert into t values (),()")
	tk.MustExec("insert into t values ()")

	c.Assert(failpoint.Enable("github.com/pingcap/tidb/session/mockCommitRetryForAutoID", `return(true)`), IsNil)
	tk.MustExec("commit")
	c.Assert(failpoint.Disable("github.com/pingcap/tidb/session/mockCommitRetryForAutoID"), IsNil)

	tk.MustExec("insert into t values ()")
	tk.MustQuery(`select * from t`).Check(testkit.Rows("1", "2", "3", "4", "5"))
}

func (s *testSuite4) TestSetWithCurrentTimestampAndNow(c *C) {
	tk := testkit.NewTestKitWithInit(c, s.store)
	tk.MustExec("use test")
	tk.MustExec(`drop table if exists tbl;`)
	tk.MustExec(`create table t1(c1 timestamp default current_timestamp, c2 int, c3 timestamp default current_timestamp);`)
	//c1 insert using now() function result, c3 using default value calculation, should be same
	tk.MustExec(`insert into t1 set c1 = current_timestamp, c2 = sleep(2);`)
	tk.MustQuery("select c1 = c3 from t1").Check(testkit.Rows("1"))
	tk.MustExec(`insert into t1 set c1 = current_timestamp, c2 = sleep(1);`)
	tk.MustQuery("select c1 = c3 from t1").Check(testkit.Rows("1", "1"))
=======
>>>>>>> 5e27d4f0
}<|MERGE_RESOLUTION|>--- conflicted
+++ resolved
@@ -2434,25 +2434,6 @@
 	tk.MustExec("create table test (id int, prescription_type enum('a','b','c','d','e','f') NOT NULL, primary key(id));")
 	tk.MustExec("insert into test (id)  values (1)")
 	tk.MustQuery("select prescription_type from test").Check(testkit.Rows("a"))
-<<<<<<< HEAD
-}
-
-func (s *testSuite4) TestAutoIDInRetry(c *C) {
-	tk := testkit.NewTestKitWithInit(c, s.store)
-	tk.MustExec("create table t (id int not null auto_increment primary key)")
-
-	tk.MustExec("set @@tidb_disable_txn_auto_retry = 0")
-	tk.MustExec("begin")
-	tk.MustExec("insert into t values ()")
-	tk.MustExec("insert into t values (),()")
-	tk.MustExec("insert into t values ()")
-
-	c.Assert(failpoint.Enable("github.com/pingcap/tidb/session/mockCommitRetryForAutoID", `return(true)`), IsNil)
-	tk.MustExec("commit")
-	c.Assert(failpoint.Disable("github.com/pingcap/tidb/session/mockCommitRetryForAutoID"), IsNil)
-
-	tk.MustExec("insert into t values ()")
-	tk.MustQuery(`select * from t`).Check(testkit.Rows("1", "2", "3", "4", "5"))
 }
 
 func (s *testSuite4) TestSetWithCurrentTimestampAndNow(c *C) {
@@ -2465,6 +2446,4 @@
 	tk.MustQuery("select c1 = c3 from t1").Check(testkit.Rows("1"))
 	tk.MustExec(`insert into t1 set c1 = current_timestamp, c2 = sleep(1);`)
 	tk.MustQuery("select c1 = c3 from t1").Check(testkit.Rows("1", "1"))
-=======
->>>>>>> 5e27d4f0
 }