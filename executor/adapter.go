// Copyright 2015 PingCAP, Inc.
//
// Licensed under the Apache License, Version 2.0 (the "License");
// you may not use this file except in compliance with the License.
// You may obtain a copy of the License at
//
//     http://www.apache.org/licenses/LICENSE-2.0
//
// Unless required by applicable law or agreed to in writing, software
// distributed under the License is distributed on an "AS IS" BASIS,
// See the License for the specific language governing permissions and
// limitations under the License.

package executor

import (
	"context"
	"fmt"
	"math"
	"strconv"
	"strings"
	"sync/atomic"
	"time"

	"github.com/opentracing/opentracing-go"
	"github.com/pingcap/errors"
	"github.com/pingcap/log"
	"github.com/pingcap/parser/ast"
	"github.com/pingcap/parser/model"
	"github.com/pingcap/parser/mysql"
	"github.com/pingcap/parser/terror"
	"github.com/pingcap/tidb/config"
	"github.com/pingcap/tidb/domain"
	"github.com/pingcap/tidb/expression"
	"github.com/pingcap/tidb/infoschema"
	"github.com/pingcap/tidb/kv"
	"github.com/pingcap/tidb/metrics"
	"github.com/pingcap/tidb/planner"
	plannercore "github.com/pingcap/tidb/planner/core"
	"github.com/pingcap/tidb/plugin"
	"github.com/pingcap/tidb/sessionctx"
	"github.com/pingcap/tidb/sessionctx/variable"
	"github.com/pingcap/tidb/store/tikv"
	"github.com/pingcap/tidb/types"
	"github.com/pingcap/tidb/util/chunk"
	"github.com/pingcap/tidb/util/logutil"
	"github.com/pingcap/tidb/util/memory"
	"github.com/pingcap/tidb/util/sqlexec"
	"github.com/pingcap/tidb/util/stmtsummary"
	"go.uber.org/zap"
	"go.uber.org/zap/zapcore"
)

// processinfoSetter is the interface use to set current running process info.
type processinfoSetter interface {
	SetProcessInfo(string, time.Time, byte, uint64)
}

// recordSet wraps an executor, implements sqlexec.RecordSet interface
type recordSet struct {
	fields     []*ast.ResultField
	executor   Executor
	stmt       *ExecStmt
	lastErr    error
	txnStartTS uint64
}

func (a *recordSet) Fields() []*ast.ResultField {
	if len(a.fields) == 0 {
		// The else branch will be removed after we totally remove the *Name from expression.Column.
		if len(a.stmt.OutputNames) > 0 {
			a.fields = colNames2ResultFields(a.executor.Schema(), a.stmt.OutputNames, a.stmt.Ctx.GetSessionVars().CurrentDB)
		} else {
			a.fields = schema2ResultFields(a.executor.Schema(), a.stmt.Ctx.GetSessionVars().CurrentDB)
		}
	}
	return a.fields
}

func colNames2ResultFields(schema *expression.Schema, names []*types.FieldName, defaultDB string) []*ast.ResultField {
	rfs := make([]*ast.ResultField, 0, schema.Len())
	defaultDBCIStr := model.NewCIStr(defaultDB)
	for i := 0; i < schema.Len(); i++ {
		dbName := names[i].DBName
		if dbName.L == "" && names[i].TblName.L != "" {
			dbName = defaultDBCIStr
		}
		origColName := names[i].OrigColName
		if origColName.L == "" {
			origColName = names[i].ColName
		}
		rf := &ast.ResultField{
			Column:       &model.ColumnInfo{Name: origColName, FieldType: *schema.Columns[i].RetType},
			ColumnAsName: names[i].ColName,
			Table:        &model.TableInfo{Name: names[i].OrigTblName},
			TableAsName:  names[i].TblName,
			DBName:       dbName,
		}
		// This is for compatibility.
		// See issue https://github.com/pingcap/tidb/issues/10513 .
		if len(rf.ColumnAsName.O) > mysql.MaxAliasIdentifierLen {
			rf.ColumnAsName.O = rf.ColumnAsName.O[:mysql.MaxAliasIdentifierLen]
		}
		// Usually the length of O equals the length of L.
		// Add this len judgement to avoid panic.
		if len(rf.ColumnAsName.L) > mysql.MaxAliasIdentifierLen {
			rf.ColumnAsName.L = rf.ColumnAsName.L[:mysql.MaxAliasIdentifierLen]
		}
		rfs = append(rfs, rf)
	}
	return rfs
}

func schema2ResultFields(schema *expression.Schema, defaultDB string) (rfs []*ast.ResultField) {
	rfs = make([]*ast.ResultField, 0, schema.Len())
	for _, col := range schema.Columns {
		dbName := col.DBName.O
		if dbName == "" && col.TblName.L != "" {
			dbName = defaultDB
		}
		origColName := col.OrigColName
		if origColName.L == "" {
			origColName = col.ColName
		}
		rf := &ast.ResultField{
			ColumnAsName: col.ColName,
			TableAsName:  col.TblName,
			DBName:       model.NewCIStr(dbName),
			Table:        &model.TableInfo{Name: col.OrigTblName},
			Column: &model.ColumnInfo{
				FieldType: *col.RetType,
				Name:      origColName,
			},
		}
		// This is for compatibility.
		// See issue https://github.com/pingcap/tidb/issues/10513 .
		if len(rf.ColumnAsName.O) > mysql.MaxAliasIdentifierLen {
			rf.ColumnAsName.O = rf.ColumnAsName.O[:mysql.MaxAliasIdentifierLen]
		}
		// Usually the length of O equals the length of L.
		// Add this len judgement to avoid panic.
		if len(rf.ColumnAsName.L) > mysql.MaxAliasIdentifierLen {
			rf.ColumnAsName.L = rf.ColumnAsName.L[:mysql.MaxAliasIdentifierLen]
		}
		rfs = append(rfs, rf)
	}
	return rfs
}

// Next use uses recordSet's executor to get next available chunk for later usage.
// If chunk does not contain any rows, then we update last query found rows in session variable as current found rows.
// The reason we need update is that chunk with 0 rows indicating we already finished current query, we need prepare for
// next query.
// If stmt is not nil and chunk with some rows inside, we simply update last query found rows by the number of row in chunk.
func (a *recordSet) Next(ctx context.Context, req *chunk.Chunk) error {
	err := Next(ctx, a.executor, req)
	if err != nil {
		a.lastErr = err
		return err
	}
	numRows := req.NumRows()
	if numRows == 0 {
		if a.stmt != nil {
			a.stmt.Ctx.GetSessionVars().LastFoundRows = a.stmt.Ctx.GetSessionVars().StmtCtx.FoundRows()
		}
		return nil
	}
	if a.stmt != nil {
		a.stmt.Ctx.GetSessionVars().StmtCtx.AddFoundRows(uint64(numRows))
	}
	return nil
}

// NewChunk create a chunk base on top-level executor's newFirstChunk().
func (a *recordSet) NewChunk() *chunk.Chunk {
	return newFirstChunk(a.executor)
}

func (a *recordSet) Close() error {
	err := a.executor.Close()
	a.stmt.LogSlowQuery(a.txnStartTS, a.lastErr == nil)
	a.stmt.Ctx.GetSessionVars().PrevStmt = a.stmt.OriginText()
	a.stmt.logAudit()
	a.stmt.SummaryStmt()
	return err
}

// ExecStmt implements the sqlexec.Statement interface, it builds a planner.Plan to an sqlexec.Statement.
type ExecStmt struct {
	// InfoSchema stores a reference to the schema information.
	InfoSchema infoschema.InfoSchema
	// Plan stores a reference to the final physical plan.
	Plan plannercore.Plan
	// Text represents the origin query text.
	Text string

	StmtNode ast.StmtNode

	Ctx sessionctx.Context

	// LowerPriority represents whether to lower the execution priority of a query.
	LowerPriority bool
	// Cacheable represents whether the physical plan can be cached.
	Cacheable         bool
	isPreparedStmt    bool
	isSelectForUpdate bool
	retryCount        uint

	// OutputNames will be set if using cached plan
	OutputNames []*types.FieldName
}

// GetPointRecord short path for point exec directly from plan, keep only necessary steps
func (a *ExecStmt) GetPointRecord(ctx context.Context, is infoschema.InfoSchema,
	sctx sessionctx.Context) (*recordSet, error) {
	if span := opentracing.SpanFromContext(ctx); span != nil && span.Tracer() != nil {
		span1 := span.Tracer().StartSpan("ExecStmt.GetPointRecord", opentracing.ChildOf(span.Context()))
		span1.LogKV("sql", a.OriginText())
		defer span1.Finish()
		ctx = opentracing.ContextWithSpan(ctx, span1)
	}
	var err error
	var startTs uint64 = math.MaxUint64
	err = sctx.InitTxnWithStartTS(startTs)
	if err != nil {
		return nil, err
	}
	sctx.GetSessionVars().StmtCtx.Priority = kv.PriorityHigh
	b := newExecutorBuilder(sctx, is)
	exec := b.build(a.Plan)
	if b.err != nil {
		return nil, errors.Trace(b.err)
	}
	if err = exec.Open(ctx); err != nil {
		terror.Call(exec.Close)
		return nil, err
	}
	return &recordSet{
		executor:   exec,
		stmt:       a,
		txnStartTS: startTs,
	}, nil
}

// OriginText returns original statement as a string.
func (a *ExecStmt) OriginText() string {
	return a.Text
}

// IsPrepared returns true if stmt is a prepare statement.
func (a *ExecStmt) IsPrepared() bool {
	return a.isPreparedStmt
}

// IsReadOnly returns true if a statement is read only.
// If current StmtNode is an ExecuteStmt, we can get its prepared stmt,
// then using ast.IsReadOnly function to determine a statement is read only or not.
func (a *ExecStmt) IsReadOnly(vars *variable.SessionVars) bool {
	if execStmt, ok := a.StmtNode.(*ast.ExecuteStmt); ok {
		s, err := getPreparedStmt(execStmt, vars)
		if err != nil {
			logutil.BgLogger().Error("getPreparedStmt failed", zap.Error(err))
			return false
		}
		return ast.IsReadOnly(s)
	}
	return ast.IsReadOnly(a.StmtNode)
}

// RebuildPlan rebuilds current execute statement plan.
// It returns the current information schema version that 'a' is using.
func (a *ExecStmt) RebuildPlan(ctx context.Context) (int64, error) {
	startTime := time.Now()
	defer func() {
		a.Ctx.GetSessionVars().DurationCompile = time.Since(startTime)
	}()

	is := GetInfoSchema(a.Ctx)
	a.InfoSchema = is
	if err := plannercore.Preprocess(a.Ctx, a.StmtNode, is, plannercore.InTxnRetry); err != nil {
		return 0, err
	}
	p, err := planner.Optimize(ctx, a.Ctx, a.StmtNode, is)
	if err != nil {
		return 0, err
	}
	a.OutputNames = p.OutputNames()
	a.Plan = p
	return is.SchemaMetaVersion(), nil
}

// Exec builds an Executor from a plan. If the Executor doesn't return result,
// like the INSERT, UPDATE statements, it executes in this function, if the Executor returns
// result, execution is done after this function returns, in the returned sqlexec.RecordSet Next method.
func (a *ExecStmt) Exec(ctx context.Context) (_ sqlexec.RecordSet, err error) {
	defer func() {
		r := recover()
		if r == nil {
			return
		}
		if str, ok := r.(string); !ok || !strings.HasPrefix(str, memory.PanicMemoryExceed) {
			panic(r)
		}
		err = errors.Errorf("%v", r)
		logutil.Logger(ctx).Error("execute sql panic", zap.String("sql", a.Text), zap.Stack("stack"))
	}()

	sctx := a.Ctx
	if _, ok := a.Plan.(*plannercore.Analyze); ok && sctx.GetSessionVars().InRestrictedSQL {
		oriStats, _ := sctx.GetSessionVars().GetSystemVar(variable.TiDBBuildStatsConcurrency)
		oriScan := sctx.GetSessionVars().DistSQLScanConcurrency
		oriIndex := sctx.GetSessionVars().IndexSerialScanConcurrency
		oriIso, _ := sctx.GetSessionVars().GetSystemVar(variable.TxnIsolation)
		terror.Log(sctx.GetSessionVars().SetSystemVar(variable.TiDBBuildStatsConcurrency, "1"))
		sctx.GetSessionVars().DistSQLScanConcurrency = 1
		sctx.GetSessionVars().IndexSerialScanConcurrency = 1
		terror.Log(sctx.GetSessionVars().SetSystemVar(variable.TxnIsolation, ast.ReadCommitted))
		defer func() {
			terror.Log(sctx.GetSessionVars().SetSystemVar(variable.TiDBBuildStatsConcurrency, oriStats))
			sctx.GetSessionVars().DistSQLScanConcurrency = oriScan
			sctx.GetSessionVars().IndexSerialScanConcurrency = oriIndex
			terror.Log(sctx.GetSessionVars().SetSystemVar(variable.TxnIsolation, oriIso))
		}()
	}

	e, err := a.buildExecutor()
	if err != nil {
		return nil, err
	}

	if err = e.Open(ctx); err != nil {
		terror.Call(e.Close)
		return nil, err
	}

	cmd32 := atomic.LoadUint32(&sctx.GetSessionVars().CommandValue)
	cmd := byte(cmd32)
	var pi processinfoSetter
	if raw, ok := sctx.(processinfoSetter); ok {
		pi = raw
		sql := a.OriginText()
		if simple, ok := a.Plan.(*plannercore.Simple); ok && simple.Statement != nil {
			if ss, ok := simple.Statement.(ast.SensitiveStmtNode); ok {
				// Use SecureText to avoid leak password information.
				sql = ss.SecureText()
			}
		}
		maxExecutionTime := getMaxExecutionTime(sctx, a.StmtNode)
		// Update processinfo, ShowProcess() will use it.
		pi.SetProcessInfo(sql, time.Now(), cmd, maxExecutionTime)
		if a.Ctx.GetSessionVars().StmtCtx.StmtType == "" {
			a.Ctx.GetSessionVars().StmtCtx.StmtType = GetStmtLabel(a.StmtNode)
		}
	}

	isPessimistic := sctx.GetSessionVars().TxnCtx.IsPessimistic

	// Special handle for "select for update statement" in pessimistic transaction.
	if isPessimistic && a.isSelectForUpdate {
		return a.handlePessimisticSelectForUpdate(ctx, e)
	}

	if handled, result, err := a.handleNoDelay(ctx, e, isPessimistic); handled {
		return result, err
	}

	var txnStartTS uint64
	txn, err := sctx.Txn(false)
	if err != nil {
		return nil, err
	}
	if txn.Valid() {
		txnStartTS = txn.StartTS()
	}
	return &recordSet{
		executor:   e,
		stmt:       a,
		txnStartTS: txnStartTS,
	}, nil
}

func (a *ExecStmt) handleNoDelay(ctx context.Context, e Executor, isPessimistic bool) (bool, sqlexec.RecordSet, error) {
	toCheck := e
	if explain, ok := e.(*ExplainExec); ok {
		if explain.analyzeExec != nil {
			toCheck = explain.analyzeExec
		}
	}

	// If the executor doesn't return any result to the client, we execute it without delay.
	if toCheck.Schema().Len() == 0 {
		if isPessimistic {
			return true, nil, a.handlePessimisticDML(ctx, e)
		}
		r, err := a.handleNoDelayExecutor(ctx, e)
		return true, r, err
	} else if proj, ok := toCheck.(*ProjectionExec); ok && proj.calculateNoDelay {
		// Currently this is only for the "DO" statement. Take "DO 1, @a=2;" as an example:
		// the Projection has two expressions and two columns in the schema, but we should
		// not return the result of the two expressions.
		r, err := a.handleNoDelayExecutor(ctx, e)
		return true, r, err
	}

	return false, nil, nil
}

// getMaxExecutionTime get the max execution timeout value.
func getMaxExecutionTime(sctx sessionctx.Context, stmtNode ast.StmtNode) uint64 {
	ret := sctx.GetSessionVars().MaxExecutionTime
	if sel, ok := stmtNode.(*ast.SelectStmt); ok {
		for _, hint := range sel.TableHints {
			if hint.HintName.L == variable.MaxExecutionTime {
				ret = hint.MaxExecutionTime
				break
			}
		}
	}
	return ret
}

type chunkRowRecordSet struct {
	rows   []chunk.Row
	idx    int
	fields []*ast.ResultField
	e      Executor
}

func (c *chunkRowRecordSet) Fields() []*ast.ResultField {
	return c.fields
}

func (c *chunkRowRecordSet) Next(ctx context.Context, chk *chunk.Chunk) error {
	chk.Reset()
	for !chk.IsFull() && c.idx < len(c.rows) {
		chk.AppendRow(c.rows[c.idx])
		c.idx++
	}
	return nil
}

func (c *chunkRowRecordSet) NewChunk() *chunk.Chunk {
	return newFirstChunk(c.e)
}

func (c *chunkRowRecordSet) Close() error {
	return nil
}

func (a *ExecStmt) handlePessimisticSelectForUpdate(ctx context.Context, e Executor) (sqlexec.RecordSet, error) {
	for {
		rs, err := a.runPessimisticSelectForUpdate(ctx, e)
		e, err = a.handlePessimisticLockError(ctx, err)
		if err != nil {
			return nil, err
		}
		if e == nil {
			return rs, nil
		}
	}
}

func (a *ExecStmt) runPessimisticSelectForUpdate(ctx context.Context, e Executor) (sqlexec.RecordSet, error) {
	rs := &recordSet{
		executor: e,
		stmt:     a,
	}
	defer func() {
		terror.Log(rs.Close())
	}()

	var rows []chunk.Row
	var err error
	fields := rs.Fields()
	req := rs.NewChunk()
	for {
		err = rs.Next(ctx, req)
		if err != nil {
			// Handle 'write conflict' error.
			break
		}
		if req.NumRows() == 0 {
			return &chunkRowRecordSet{rows: rows, fields: fields, e: e}, nil
		}
		iter := chunk.NewIterator4Chunk(req)
		for r := iter.Begin(); r != iter.End(); r = iter.Next() {
			rows = append(rows, r)
		}
		req = chunk.Renew(req, a.Ctx.GetSessionVars().MaxChunkSize)
	}
	return nil, err
}

func (a *ExecStmt) handleNoDelayExecutor(ctx context.Context, e Executor) (sqlexec.RecordSet, error) {
	sctx := a.Ctx
	if span := opentracing.SpanFromContext(ctx); span != nil && span.Tracer() != nil {
		span1 := span.Tracer().StartSpan("executor.handleNoDelayExecutor", opentracing.ChildOf(span.Context()))
		defer span1.Finish()
		ctx = opentracing.ContextWithSpan(ctx, span1)
	}

	// Check if "tidb_snapshot" is set for the write executors.
	// In history read mode, we can not do write operations.
	switch e.(type) {
	case *DeleteExec, *InsertExec, *UpdateExec, *ReplaceExec, *LoadDataExec, *DDLExec:
		snapshotTS := sctx.GetSessionVars().SnapshotTS
		if snapshotTS != 0 {
			return nil, errors.New("can not execute write statement when 'tidb_snapshot' is set")
		}
		lowResolutionTSO := sctx.GetSessionVars().LowResolutionTSO
		if lowResolutionTSO {
			return nil, errors.New("can not execute write statement when 'tidb_low_resolution_tso' is set")
		}
	}

	var err error
	defer func() {
		terror.Log(e.Close())
		a.logAudit()
	}()

	err = Next(ctx, e, newFirstChunk(e))
	if err != nil {
		return nil, err
	}
	return nil, err
}

func (a *ExecStmt) handlePessimisticDML(ctx context.Context, e Executor) error {
	sctx := a.Ctx
	txn, err := sctx.Txn(true)
	if err != nil {
		return err
	}
	txnCtx := sctx.GetSessionVars().TxnCtx
	for {
		_, err = a.handleNoDelayExecutor(ctx, e)
		if err != nil {
			// It is possible the DML has point get plan that locks the key.
			e, err = a.handlePessimisticLockError(ctx, err)
			if err != nil {
				return err
			}
			continue
		}
		keys, err1 := txn.(pessimisticTxn).KeysNeedToLock()
		if err1 != nil {
			return err1
		}
		if len(keys) == 0 {
			return nil
		}
		forUpdateTS := txnCtx.GetForUpdateTS()
		err = txn.LockKeys(ctx, forUpdateTS, keys...)
		if err == nil {
			return nil
		}
		e, err = a.handlePessimisticLockError(ctx, err)
		if err != nil {
			return err
		}
	}
}

// handlePessimisticLockError updates TS and rebuild executor if the err is write conflict.
func (a *ExecStmt) handlePessimisticLockError(ctx context.Context, err error) (Executor, error) {
	txnCtx := a.Ctx.GetSessionVars().TxnCtx
	var newForUpdateTS uint64
	if deadlock, ok := errors.Cause(err).(*tikv.ErrDeadlock); ok {
		if !deadlock.IsRetryable {
			return nil, ErrDeadlock
		}
		logutil.Logger(ctx).Info("single statement deadlock, retry statement",
			zap.Uint64("txn", txnCtx.StartTS),
			zap.Uint64("lockTS", deadlock.LockTs),
			zap.Stringer("lockKey", kv.Key(deadlock.LockKey)),
			zap.Uint64("deadlockKeyHash", deadlock.DeadlockKeyHash))
	} else if terror.ErrorEqual(kv.ErrWriteConflict, err) {
		errStr := err.Error()
		conflictCommitTS := extractConflictCommitTS(errStr)
		if conflictCommitTS == 0 {
			logutil.Logger(ctx).Warn("failed to extract conflictCommitTS when write conflicted", zap.String("err", errStr))
		}
		forUpdateTS := txnCtx.GetForUpdateTS()
		logutil.Logger(ctx).Info("pessimistic write conflict, retry statement",
			zap.Uint64("txn", txnCtx.StartTS),
			zap.Uint64("forUpdateTS", forUpdateTS),
			zap.String("err", errStr))
		if conflictCommitTS > forUpdateTS {
			newForUpdateTS = conflictCommitTS
		}
	} else {
		return nil, err
	}
	if a.retryCount >= config.GetGlobalConfig().PessimisticTxn.MaxRetryCount {
		return nil, errors.New("pessimistic lock retry limit reached")
	}
	a.retryCount++
	if newForUpdateTS == 0 {
		newForUpdateTS, err = a.Ctx.GetStore().GetOracle().GetTimestamp(ctx)
		if err != nil {
			return nil, err
		}
	}
	txnCtx.SetForUpdateTS(newForUpdateTS)
	txn, err := a.Ctx.Txn(true)
	if err != nil {
		return nil, err
	}
	txn.SetOption(kv.SnapshotTS, newForUpdateTS)
	e, err := a.buildExecutor()
	if err != nil {
		return nil, err
	}
	// Rollback the statement change before retry it.
	a.Ctx.StmtRollback()
	a.Ctx.GetSessionVars().StmtCtx.ResetForRetry()
	a.Ctx.GetSessionVars().StartTime = time.Now()
	a.Ctx.GetSessionVars().DurationCompile = time.Duration(0)
	a.Ctx.GetSessionVars().DurationParse = time.Duration(0)

	if err = e.Open(ctx); err != nil {
		return nil, err
	}
	return e, nil
}

func extractConflictCommitTS(errStr string) uint64 {
	strs := strings.Split(errStr, "conflictCommitTS=")
	if len(strs) != 2 {
		return 0
	}
	tsPart := strs[1]
	length := strings.IndexByte(tsPart, ',')
	if length < 0 {
		return 0
	}
	tsStr := tsPart[:length]
	ts, err := strconv.ParseUint(tsStr, 10, 64)
	if err != nil {
		return 0
	}
	return ts
}

type pessimisticTxn interface {
	kv.Transaction
	// KeysNeedToLock returns the keys need to be locked.
	KeysNeedToLock() ([]kv.Key, error)
}

// buildExecutor build a executor from plan, prepared statement may need additional procedure.
func (a *ExecStmt) buildExecutor() (Executor, error) {
	ctx := a.Ctx
	if _, ok := a.Plan.(*plannercore.Execute); !ok {
		// Do not sync transaction for Execute statement, because the real optimization work is done in
		// "ExecuteExec.Build".
		useMaxTS, err := plannercore.IsPointGetWithPKOrUniqueKeyByAutoCommit(ctx, a.Plan)
		if err != nil {
			return nil, err
		}
		if useMaxTS {
			logutil.BgLogger().Debug("init txnStartTS with MaxUint64", zap.Uint64("conn", ctx.GetSessionVars().ConnectionID), zap.String("text", a.Text))
			err = ctx.InitTxnWithStartTS(math.MaxUint64)
		} else if ctx.GetSessionVars().SnapshotTS != 0 {
			if _, ok := a.Plan.(*plannercore.CheckTable); ok {
				err = ctx.InitTxnWithStartTS(ctx.GetSessionVars().SnapshotTS)
			}
		}
		if err != nil {
			return nil, err
		}

		stmtCtx := ctx.GetSessionVars().StmtCtx
		if stmtPri := stmtCtx.Priority; stmtPri == mysql.NoPriority {
			switch {
			case useMaxTS:
				stmtCtx.Priority = kv.PriorityHigh
			case a.LowerPriority:
				stmtCtx.Priority = kv.PriorityLow
			}
		}
	}
	if _, ok := a.Plan.(*plannercore.Analyze); ok && ctx.GetSessionVars().InRestrictedSQL {
		ctx.GetSessionVars().StmtCtx.Priority = kv.PriorityLow
	}

	b := newExecutorBuilder(ctx, a.InfoSchema)
	e := b.build(a.Plan)
	if b.err != nil {
		return nil, errors.Trace(b.err)
	}

	// ExecuteExec is not a real Executor, we only use it to build another Executor from a prepared statement.
	if executorExec, ok := e.(*ExecuteExec); ok {
		err := executorExec.Build(b)
		if err != nil {
			return nil, err
		}
		a.OutputNames = executorExec.outputNames
		a.isPreparedStmt = true
		a.Plan = executorExec.plan
		if executorExec.lowerPriority {
			ctx.GetSessionVars().StmtCtx.Priority = kv.PriorityLow
		}
		e = executorExec.stmtExec
	}
	a.isSelectForUpdate = b.isSelectForUpdate
	return e, nil
}

// QueryReplacer replaces new line and tab for grep result including query string.
var QueryReplacer = strings.NewReplacer("\r", " ", "\n", " ", "\t", " ")

func (a *ExecStmt) logAudit() {
	sessVars := a.Ctx.GetSessionVars()
	if sessVars.InRestrictedSQL {
		return
	}
	err := plugin.ForeachPlugin(plugin.Audit, func(p *plugin.Plugin) error {
		audit := plugin.DeclareAuditManifest(p.Manifest)
		if audit.OnGeneralEvent != nil {
			cmd := mysql.Command2Str[byte(atomic.LoadUint32(&a.Ctx.GetSessionVars().CommandValue))]
			ctx := context.WithValue(context.Background(), plugin.ExecStartTimeCtxKey, a.Ctx.GetSessionVars().StartTime)
			audit.OnGeneralEvent(ctx, sessVars, plugin.Log, cmd)
		}
		return nil
	})
	if err != nil {
		log.Error("log audit log failure", zap.Error(err))
	}
}

// FormatSQL is used to format the original SQL, e.g. truncating long SQL, appending prepared arguments.
func FormatSQL(sql string, sessVars *variable.SessionVars) string {
	cfg := config.GetGlobalConfig()
	length := len(sql)
	if maxQueryLen := atomic.LoadUint64(&cfg.Log.QueryLogMaxLen); uint64(length) > maxQueryLen {
		sql = fmt.Sprintf("%.*q(len:%d)", maxQueryLen, sql, length)
	}
	return QueryReplacer.Replace(sql) + sessVars.GetExecuteArgumentsInfo()
}

// LogSlowQuery is used to print the slow query in the log files.
func (a *ExecStmt) LogSlowQuery(txnTS uint64, succ bool) {
	sessVars := a.Ctx.GetSessionVars()
	level := log.GetLevel()
	if level > zapcore.WarnLevel {
		return
	}
	cfg := config.GetGlobalConfig()
	costTime := time.Since(a.Ctx.GetSessionVars().StartTime)
	threshold := time.Duration(atomic.LoadUint64(&cfg.Log.SlowThreshold)) * time.Millisecond
	if costTime < threshold && level > zapcore.DebugLevel {
		return
	}
	sql := FormatSQL(a.Text, sessVars)

	var tableIDs, indexNames string
	if len(sessVars.StmtCtx.TableIDs) > 0 {
		tableIDs = strings.Replace(fmt.Sprintf("%v", a.Ctx.GetSessionVars().StmtCtx.TableIDs), " ", ",", -1)
	}
	if len(sessVars.StmtCtx.IndexNames) > 0 {
		indexNames = strings.Replace(fmt.Sprintf("%v", a.Ctx.GetSessionVars().StmtCtx.IndexNames), " ", ",", -1)
	}
	execDetail := sessVars.StmtCtx.GetExecDetails()
	copTaskInfo := sessVars.StmtCtx.CopTasksDetails()
	statsInfos := plannercore.GetStatsInfo(a.Plan)
	memMax := sessVars.StmtCtx.MemTracker.MaxConsumed()
	_, digest := sessVars.StmtCtx.SQLDigest()
	slowItems := &variable.SlowQueryLogItems{
		TxnTS:       txnTS,
		SQL:         sql,
		Digest:      digest,
		TimeTotal:   costTime,
		TimeParse:   a.Ctx.GetSessionVars().DurationParse,
		TimeCompile: a.Ctx.GetSessionVars().DurationCompile,
		IndexNames:  indexNames,
		StatsInfos:  statsInfos,
		CopTasks:    copTaskInfo,
		ExecDetail:  execDetail,
		MemMax:      memMax,
		Succ:        succ,
	}
	if _, ok := a.StmtNode.(*ast.CommitStmt); ok {
		slowItems.PrevStmt = FormatSQL(sessVars.PrevStmt, sessVars)
	}
	if costTime < threshold {
		logutil.SlowQueryLogger.Debug(sessVars.SlowLogFormat(slowItems))
	} else {
		logutil.SlowQueryLogger.Warn(sessVars.SlowLogFormat(slowItems))
		metrics.TotalQueryProcHistogram.Observe(costTime.Seconds())
		metrics.TotalCopProcHistogram.Observe(execDetail.ProcessTime.Seconds())
		metrics.TotalCopWaitHistogram.Observe(execDetail.WaitTime.Seconds())
		var userString string
		if sessVars.User != nil {
			userString = sessVars.User.String()
		}
		domain.GetDomain(a.Ctx).LogSlowQuery(&domain.SlowQueryInfo{
			SQL:        sql,
			Digest:     digest,
			Start:      a.Ctx.GetSessionVars().StartTime,
			Duration:   costTime,
			Detail:     sessVars.StmtCtx.GetExecDetails(),
			Succ:       succ,
			ConnID:     sessVars.ConnectionID,
			TxnTS:      txnTS,
			User:       userString,
			DB:         sessVars.CurrentDB,
			TableIDs:   tableIDs,
			IndexNames: indexNames,
			Internal:   sessVars.InRestrictedSQL,
		})
	}
<<<<<<< HEAD
=======
}

// SummaryStmt collects statements for performance_schema.events_statements_summary_by_digest
func (a *ExecStmt) SummaryStmt() {
	sessVars := a.Ctx.GetSessionVars()
	if sessVars.InRestrictedSQL || atomic.LoadInt32(&variable.EnableStmtSummary) == 0 {
		return
	}
	stmtCtx := sessVars.StmtCtx
	normalizedSQL, digest := stmtCtx.SQLDigest()
	costTime := time.Since(sessVars.StartTime)
	stmtsummary.StmtSummaryByDigestMap.AddStatement(&stmtsummary.StmtExecInfo{
		SchemaName:    sessVars.CurrentDB,
		OriginalSQL:   a.Text,
		NormalizedSQL: normalizedSQL,
		Digest:        digest,
		TotalLatency:  uint64(costTime.Nanoseconds()),
		AffectedRows:  stmtCtx.AffectedRows(),
		SentRows:      0,
		StartTime:     sessVars.StartTime,
	})
}

// IsPointGetWithPKOrUniqueKeyByAutoCommit returns true when meets following conditions:
//  1. ctx is auto commit tagged
//  2. txn is not valid
//  3. plan is point get by pk, or point get by unique index (no double read)
func IsPointGetWithPKOrUniqueKeyByAutoCommit(ctx sessionctx.Context, p plannercore.Plan) (bool, error) {
	// check auto commit
	if !ctx.GetSessionVars().IsAutocommit() {
		return false, nil
	}

	// check txn
	txn, err := ctx.Txn(false)
	if err != nil {
		return false, err
	}
	if txn.Valid() {
		return false, nil
	}

	// check plan
	if proj, ok := p.(*plannercore.PhysicalProjection); ok {
		if len(proj.Children()) != 1 {
			return false, nil
		}
		p = proj.Children()[0]
	}

	switch v := p.(type) {
	case *plannercore.PhysicalIndexReader:
		indexScan := v.IndexPlans[0].(*plannercore.PhysicalIndexScan)
		return indexScan.IsPointGetByUniqueKey(ctx.GetSessionVars().StmtCtx), nil
	case *plannercore.PhysicalTableReader:
		tableScan := v.TablePlans[0].(*plannercore.PhysicalTableScan)
		return len(tableScan.Ranges) == 1 && tableScan.Ranges[0].IsPoint(ctx.GetSessionVars().StmtCtx), nil
	case *plannercore.PointGetPlan:
		// If the PointGetPlan needs to read data using unique index (double read), we
		// can't use max uint64, because using math.MaxUint64 can't guarantee repeatable-read
		// and the data and index would be inconsistent!
		return v.IndexInfo == nil, nil
	default:
		return false, nil
	}
>>>>>>> 0f552747
}<|MERGE_RESOLUTION|>--- conflicted
+++ resolved
@@ -812,8 +812,6 @@
 			Internal:   sessVars.InRestrictedSQL,
 		})
 	}
-<<<<<<< HEAD
-=======
 }
 
 // SummaryStmt collects statements for performance_schema.events_statements_summary_by_digest
@@ -835,49 +833,4 @@
 		SentRows:      0,
 		StartTime:     sessVars.StartTime,
 	})
-}
-
-// IsPointGetWithPKOrUniqueKeyByAutoCommit returns true when meets following conditions:
-//  1. ctx is auto commit tagged
-//  2. txn is not valid
-//  3. plan is point get by pk, or point get by unique index (no double read)
-func IsPointGetWithPKOrUniqueKeyByAutoCommit(ctx sessionctx.Context, p plannercore.Plan) (bool, error) {
-	// check auto commit
-	if !ctx.GetSessionVars().IsAutocommit() {
-		return false, nil
-	}
-
-	// check txn
-	txn, err := ctx.Txn(false)
-	if err != nil {
-		return false, err
-	}
-	if txn.Valid() {
-		return false, nil
-	}
-
-	// check plan
-	if proj, ok := p.(*plannercore.PhysicalProjection); ok {
-		if len(proj.Children()) != 1 {
-			return false, nil
-		}
-		p = proj.Children()[0]
-	}
-
-	switch v := p.(type) {
-	case *plannercore.PhysicalIndexReader:
-		indexScan := v.IndexPlans[0].(*plannercore.PhysicalIndexScan)
-		return indexScan.IsPointGetByUniqueKey(ctx.GetSessionVars().StmtCtx), nil
-	case *plannercore.PhysicalTableReader:
-		tableScan := v.TablePlans[0].(*plannercore.PhysicalTableScan)
-		return len(tableScan.Ranges) == 1 && tableScan.Ranges[0].IsPoint(ctx.GetSessionVars().StmtCtx), nil
-	case *plannercore.PointGetPlan:
-		// If the PointGetPlan needs to read data using unique index (double read), we
-		// can't use max uint64, because using math.MaxUint64 can't guarantee repeatable-read
-		// and the data and index would be inconsistent!
-		return v.IndexInfo == nil, nil
-	default:
-		return false, nil
-	}
->>>>>>> 0f552747
 }