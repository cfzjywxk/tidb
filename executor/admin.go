// Copyright 2018 PingCAP, Inc.
//
// Licensed under the Apache License, Version 2.0 (the "License");
// you may not use this file except in compliance with the License.
// You may obtain a copy of the License at
//
//     http://www.apache.org/licenses/LICENSE-2.0
//
// Unless required by applicable law or agreed to in writing, software
// distributed under the License is distributed on an "AS IS" BASIS,
// See the License for the specific language governing permissions and
// limitations under the License.

package executor

import (
	"context"
	"math"

	"github.com/pingcap/parser/ast"
	"github.com/pingcap/parser/model"
	"github.com/pingcap/parser/terror"
	"github.com/pingcap/tidb/distsql"
	"github.com/pingcap/tidb/infoschema"
	"github.com/pingcap/tidb/kv"
	plannercore "github.com/pingcap/tidb/planner/core"
	"github.com/pingcap/tidb/statistics"
	"github.com/pingcap/tidb/table"
	"github.com/pingcap/tidb/table/tables"
	"github.com/pingcap/tidb/tablecodec"
	"github.com/pingcap/tidb/types"
	"github.com/pingcap/tidb/util/chunk"
	"github.com/pingcap/tidb/util/logutil"
	"github.com/pingcap/tidb/util/ranger"
	"github.com/pingcap/tidb/util/timeutil"
	"github.com/pingcap/tipb/go-tipb"
	"go.uber.org/zap"
)

var (
	_ Executor = &CheckIndexRangeExec{}
	_ Executor = &RecoverIndexExec{}
	_ Executor = &CleanupIndexExec{}
)

// CheckIndexRangeExec outputs the index values which has handle between begin and end.
type CheckIndexRangeExec struct {
	baseExecutor

	table    *model.TableInfo
	index    *model.IndexInfo
	is       infoschema.InfoSchema
	startKey []types.Datum

	handleRanges []ast.HandleRange
	srcChunk     *chunk.Chunk

	result distsql.SelectResult
	cols   []*model.ColumnInfo
}

// Next implements the Executor Next interface.
func (e *CheckIndexRangeExec) Next(ctx context.Context, req *chunk.Chunk) error {
	req.Reset()
	handleIdx := e.schema.Len() - 1
	for {
		err := e.result.Next(ctx, e.srcChunk)
		if err != nil {
			return err
		}
		if e.srcChunk.NumRows() == 0 {
			return nil
		}
		iter := chunk.NewIterator4Chunk(e.srcChunk)
		for row := iter.Begin(); row != iter.End(); row = iter.Next() {
			handle := row.GetInt64(handleIdx)
			for _, hr := range e.handleRanges {
				if handle >= hr.Begin && handle < hr.End {
					req.AppendRow(row)
					break
				}
			}
		}
		if req.NumRows() > 0 {
			return nil
		}
	}
}

// Open implements the Executor Open interface.
func (e *CheckIndexRangeExec) Open(ctx context.Context) error {
	tCols := e.table.Cols()
	for _, ic := range e.index.Columns {
		col := tCols[ic.Offset]
		e.cols = append(e.cols, col)
	}

	colTypeForHandle := e.schema.Columns[len(e.cols)].RetType
	e.cols = append(e.cols, &model.ColumnInfo{
		ID:        model.ExtraHandleID,
		Name:      model.ExtraHandleName,
		FieldType: *colTypeForHandle,
	})

	e.srcChunk = newFirstChunk(e)
	dagPB, err := e.buildDAGPB()
	if err != nil {
		return err
	}
	sc := e.ctx.GetSessionVars().StmtCtx
	var builder distsql.RequestBuilder
	kvReq, err := builder.SetIndexRanges(sc, e.table.ID, e.index.ID, ranger.FullRange()).
		SetDAGRequest(dagPB).
		SetKeepOrder(true).
		SetFromSessionVars(e.ctx.GetSessionVars()).
		Build()
	if err != nil {
		return err
	}

	e.result, err = distsql.Select(ctx, e.ctx, kvReq, e.retFieldTypes, statistics.NewQueryFeedback(0, nil, 0, false))
	if err != nil {
		return err
	}
	e.result.Fetch(ctx)
	return nil
}

func (e *CheckIndexRangeExec) buildDAGPB() (*tipb.DAGRequest, error) {
	dagReq := &tipb.DAGRequest{}
	txn, err := e.ctx.Txn(true)
	if err != nil {
		return nil, err
	}
	dagReq.StartTs = txn.StartTS()
	dagReq.TimeZoneName, dagReq.TimeZoneOffset = timeutil.Zone(e.ctx.GetSessionVars().Location())
	sc := e.ctx.GetSessionVars().StmtCtx
	dagReq.Flags = sc.PushDownFlags()
	for i := range e.schema.Columns {
		dagReq.OutputOffsets = append(dagReq.OutputOffsets, uint32(i))
	}
	execPB := e.constructIndexScanPB()
	dagReq.Executors = append(dagReq.Executors, execPB)

	err = plannercore.SetPBColumnsDefaultValue(e.ctx, dagReq.Executors[0].IdxScan.Columns, e.cols)
	if err != nil {
		return nil, err
	}
	distsql.SetEncodeType(e.ctx, dagReq)
	return dagReq, nil
}

func (e *CheckIndexRangeExec) constructIndexScanPB() *tipb.Executor {
	idxExec := &tipb.IndexScan{
		TableId: e.table.ID,
		IndexId: e.index.ID,
		Columns: model.ColumnsToProto(e.cols, e.table.PKIsHandle),
	}
	return &tipb.Executor{Tp: tipb.ExecType_TypeIndexScan, IdxScan: idxExec}
}

// Close implements the Executor Close interface.
func (e *CheckIndexRangeExec) Close() error {
	return nil
}

// RecoverIndexExec represents a recover index executor.
// It is built from "admin recover index" statement, is used to backfill
// corrupted index.
type RecoverIndexExec struct {
	baseExecutor

	done bool

	index     table.Index
	table     table.Table
	batchSize int

	columns       []*model.ColumnInfo
	colFieldTypes []*types.FieldType
	srcChunk      *chunk.Chunk

	// below buf is used to reduce allocations.
	recoverRows []recoverRows
	idxValsBufs [][]types.Datum
	idxKeyBufs  [][]byte
	batchKeys   []kv.Key
}

func (e *RecoverIndexExec) columnsTypes() []*types.FieldType {
	if e.colFieldTypes != nil {
		return e.colFieldTypes
	}

	e.colFieldTypes = make([]*types.FieldType, 0, len(e.columns))
	for _, col := range e.columns {
		e.colFieldTypes = append(e.colFieldTypes, &col.FieldType)
	}
	return e.colFieldTypes
}

// Open implements the Executor Open interface.
func (e *RecoverIndexExec) Open(ctx context.Context) error {
	if err := e.baseExecutor.Open(ctx); err != nil {
		return err
	}

	e.srcChunk = chunk.New(e.columnsTypes(), e.initCap, e.maxChunkSize)
	e.batchSize = 2048
	e.recoverRows = make([]recoverRows, 0, e.batchSize)
	e.idxValsBufs = make([][]types.Datum, e.batchSize)
	e.idxKeyBufs = make([][]byte, e.batchSize)
	return nil
}

func (e *RecoverIndexExec) constructTableScanPB(pbColumnInfos []*tipb.ColumnInfo) *tipb.Executor {
	tblScan := &tipb.TableScan{
		TableId: e.table.Meta().ID,
		Columns: pbColumnInfos,
	}

	return &tipb.Executor{Tp: tipb.ExecType_TypeTableScan, TblScan: tblScan}
}

func (e *RecoverIndexExec) constructLimitPB(count uint64) *tipb.Executor {
	limitExec := &tipb.Limit{
		Limit: count,
	}
	return &tipb.Executor{Tp: tipb.ExecType_TypeLimit, Limit: limitExec}
}

func (e *RecoverIndexExec) buildDAGPB(txn kv.Transaction, limitCnt uint64) (*tipb.DAGRequest, error) {
	dagReq := &tipb.DAGRequest{}
	dagReq.StartTs = txn.StartTS()
	dagReq.TimeZoneName, dagReq.TimeZoneOffset = timeutil.Zone(e.ctx.GetSessionVars().Location())
	sc := e.ctx.GetSessionVars().StmtCtx
	dagReq.Flags = sc.PushDownFlags()
	for i := range e.columns {
		dagReq.OutputOffsets = append(dagReq.OutputOffsets, uint32(i))
	}

	tblInfo := e.table.Meta()
	pbColumnInfos := model.ColumnsToProto(e.columns, tblInfo.PKIsHandle)
	err := plannercore.SetPBColumnsDefaultValue(e.ctx, pbColumnInfos, e.columns)
	if err != nil {
		return nil, err
	}
	tblScanExec := e.constructTableScanPB(pbColumnInfos)
	dagReq.Executors = append(dagReq.Executors, tblScanExec)

	limitExec := e.constructLimitPB(limitCnt)
	dagReq.Executors = append(dagReq.Executors, limitExec)
	distsql.SetEncodeType(e.ctx, dagReq)
	return dagReq, nil
}

func (e *RecoverIndexExec) buildTableScan(ctx context.Context, txn kv.Transaction, t table.Table, startHandle int64, limitCnt uint64) (distsql.SelectResult, error) {
	dagPB, err := e.buildDAGPB(txn, limitCnt)
	if err != nil {
		return nil, err
	}
	tblInfo := e.table.Meta()
	ranges := []*ranger.Range{{LowVal: []types.Datum{types.NewIntDatum(startHandle)}, HighVal: []types.Datum{types.NewIntDatum(math.MaxInt64)}}}
	var builder distsql.RequestBuilder
	kvReq, err := builder.SetTableRanges(tblInfo.ID, ranges, nil).
		SetDAGRequest(dagPB).
		SetKeepOrder(true).
		SetFromSessionVars(e.ctx.GetSessionVars()).
		Build()
	if err != nil {
		return nil, err
	}

	// Actually, with limitCnt, the match datas maybe only in one region, so let the concurrency to be 1,
	// avoid unnecessary region scan.
	kvReq.Concurrency = 1
	result, err := distsql.Select(ctx, e.ctx, kvReq, e.columnsTypes(), statistics.NewQueryFeedback(0, nil, 0, false))
	if err != nil {
		return nil, err
	}
	result.Fetch(ctx)
	return result, nil
}

type backfillResult struct {
	nextHandle   int64
	addedCount   int64
	scanRowCount int64
}

func (e *RecoverIndexExec) backfillIndex(ctx context.Context) (int64, int64, error) {
	var (
		nextHandle    = int64(math.MinInt64)
		totalAddedCnt = int64(0)
		totalScanCnt  = int64(0)
		lastLogCnt    = int64(0)
		result        backfillResult
	)
	for {
		errInTxn := kv.RunInNewTxn(e.ctx.GetStore(), true, func(txn kv.Transaction) error {
			var err error
			result, err = e.backfillIndexInTxn(ctx, txn, nextHandle)
			return err
		})
		if errInTxn != nil {
			return totalAddedCnt, totalScanCnt, errInTxn
		}
		totalAddedCnt += result.addedCount
		totalScanCnt += result.scanRowCount
		if totalScanCnt-lastLogCnt >= 50000 {
			lastLogCnt = totalScanCnt
			logutil.Logger(ctx).Info("recover index", zap.String("table", e.table.Meta().Name.O),
				zap.String("index", e.index.Meta().Name.O), zap.Int64("totalAddedCnt", totalAddedCnt),
				zap.Int64("totalScanCnt", totalScanCnt), zap.Int64("nextHandle", result.nextHandle))
		}

		// no more rows
		if result.scanRowCount == 0 {
			break
		}
		nextHandle = result.nextHandle
	}
	return totalAddedCnt, totalScanCnt, nil
}

type recoverRows struct {
	handle  int64
	idxVals []types.Datum
	skip    bool
}

func (e *RecoverIndexExec) fetchRecoverRows(ctx context.Context, srcResult distsql.SelectResult, result *backfillResult) ([]recoverRows, error) {
	e.recoverRows = e.recoverRows[:0]
	handleIdx := len(e.columns) - 1
	result.scanRowCount = 0

	for {
		err := srcResult.Next(ctx, e.srcChunk)
		if err != nil {
			return nil, err
		}

		if e.srcChunk.NumRows() == 0 {
			break
		}
		iter := chunk.NewIterator4Chunk(e.srcChunk)
		for row := iter.Begin(); row != iter.End(); row = iter.Next() {
			if result.scanRowCount >= int64(e.batchSize) {
				return e.recoverRows, nil
			}
			handle := row.GetInt64(handleIdx)
			idxVals := extractIdxVals(row, e.idxValsBufs[result.scanRowCount], e.colFieldTypes)
			e.idxValsBufs[result.scanRowCount] = idxVals
			e.recoverRows = append(e.recoverRows, recoverRows{handle: handle, idxVals: idxVals, skip: false})
			result.scanRowCount++
			result.nextHandle = handle + 1
		}
	}

	return e.recoverRows, nil
}

func (e *RecoverIndexExec) batchMarkDup(txn kv.Transaction, rows []recoverRows) error {
	if len(rows) == 0 {
		return nil
	}
	e.batchKeys = e.batchKeys[:0]
	sc := e.ctx.GetSessionVars().StmtCtx
	distinctFlags := make([]bool, len(rows))
	for i, row := range rows {
		idxKey, distinct, err := e.index.GenIndexKey(sc, row.idxVals, row.handle, e.idxKeyBufs[i])
		if err != nil {
			return err
		}
		e.idxKeyBufs[i] = idxKey

		e.batchKeys = append(e.batchKeys, idxKey)
		distinctFlags[i] = distinct
	}

	values, err := txn.BatchGet(context.Background(), e.batchKeys)
	if err != nil {
		return err
	}

	// 1. unique-key is duplicate and the handle is equal, skip it.
	// 2. unique-key is duplicate and the handle is not equal, data is not consistent, log it and skip it.
	// 3. non-unique-key is duplicate, skip it.
	for i, key := range e.batchKeys {
		if val, found := values[string(key)]; found {
			if distinctFlags[i] {
				handle, err1 := tables.DecodeHandle(val)
				if err1 != nil {
					return err1
				}

				if handle != rows[i].handle {
					logutil.BgLogger().Warn("recover index: the constraint of unique index is broken, handle in index is not equal to handle in table",
						zap.String("index", e.index.Meta().Name.O), zap.ByteString("indexKey", key),
						zap.Int64("handleInTable", rows[i].handle), zap.Int64("handleInIndex", handle))
				}
			}
			rows[i].skip = true
		}
	}
	return nil
}

func (e *RecoverIndexExec) backfillIndexInTxn(ctx context.Context, txn kv.Transaction, startHandle int64) (result backfillResult, err error) {
	result.nextHandle = startHandle
	srcResult, err := e.buildTableScan(ctx, txn, e.table, startHandle, uint64(e.batchSize))
	if err != nil {
		return result, err
	}
	defer terror.Call(srcResult.Close)

	rows, err := e.fetchRecoverRows(ctx, srcResult, &result)
	if err != nil {
		return result, err
	}

	err = e.batchMarkDup(txn, rows)
	if err != nil {
		return result, err
	}

	// Constrains is already checked.
	e.ctx.GetSessionVars().StmtCtx.BatchCheck = true
	for _, row := range rows {
		if row.skip {
			continue
		}

		recordKey := e.table.RecordKey(row.handle)
<<<<<<< HEAD
		err := txn.LockKeys(ctx, 0, kv.LockAlwaysWait, recordKey)
=======
		err := txn.LockKeys(ctx, nil, 0, recordKey)
>>>>>>> 4907685e
		if err != nil {
			return result, err
		}

		_, err = e.index.Create(e.ctx, txn, row.idxVals, row.handle, table.WithAssertion(txn))
		if err != nil {
			return result, err
		}
		result.addedCount++
	}
	return result, nil
}

// Next implements the Executor Next interface.
func (e *RecoverIndexExec) Next(ctx context.Context, req *chunk.Chunk) error {
	req.Reset()
	if e.done {
		return nil
	}

	totalAddedCnt, totalScanCnt, err := e.backfillIndex(ctx)
	if err != nil {
		return err
	}

	req.AppendInt64(0, totalAddedCnt)
	req.AppendInt64(1, totalScanCnt)
	e.done = true
	return nil
}

// CleanupIndexExec represents a cleanup index executor.
// It is built from "admin cleanup index" statement, is used to delete
// dangling index data.
type CleanupIndexExec struct {
	baseExecutor

	done      bool
	removeCnt uint64

	index table.Index
	table table.Table

	idxCols          []*model.ColumnInfo
	idxColFieldTypes []*types.FieldType
	idxChunk         *chunk.Chunk

	idxValues   map[int64][][]types.Datum
	batchSize   uint64
	batchKeys   []kv.Key
	idxValsBufs [][]types.Datum
	lastIdxKey  []byte
	scanRowCnt  uint64
}

func (e *CleanupIndexExec) getIdxColTypes() []*types.FieldType {
	if e.idxColFieldTypes != nil {
		return e.idxColFieldTypes
	}
	e.idxColFieldTypes = make([]*types.FieldType, 0, len(e.idxCols))
	for _, col := range e.idxCols {
		e.idxColFieldTypes = append(e.idxColFieldTypes, &col.FieldType)
	}
	return e.idxColFieldTypes
}

func (e *CleanupIndexExec) batchGetRecord(txn kv.Transaction) (map[string][]byte, error) {
	for handle := range e.idxValues {
		e.batchKeys = append(e.batchKeys, e.table.RecordKey(handle))
	}
	values, err := txn.BatchGet(context.Background(), e.batchKeys)
	if err != nil {
		return nil, err
	}
	return values, nil
}

func (e *CleanupIndexExec) deleteDanglingIdx(txn kv.Transaction, values map[string][]byte) error {
	for _, k := range e.batchKeys {
		if _, found := values[string(k)]; !found {
			_, handle, err := tablecodec.DecodeRecordKey(k)
			if err != nil {
				return err
			}
			for _, idxVals := range e.idxValues[handle] {
				if err := e.index.Delete(e.ctx.GetSessionVars().StmtCtx, txn, idxVals, handle, nil); err != nil {
					return err
				}
				e.removeCnt++
				if e.removeCnt%e.batchSize == 0 {
					logutil.BgLogger().Info("clean up dangling index", zap.String("table", e.table.Meta().Name.String()),
						zap.String("index", e.index.Meta().Name.String()), zap.Uint64("count", e.removeCnt))
				}
			}
		}
	}
	return nil
}

func extractIdxVals(row chunk.Row, idxVals []types.Datum,
	fieldTypes []*types.FieldType) []types.Datum {
	if idxVals == nil {
		idxVals = make([]types.Datum, 0, row.Len()-1)
	} else {
		idxVals = idxVals[:0]
	}

	for i := 0; i < row.Len()-1; i++ {
		colVal := row.GetDatum(i, fieldTypes[i])
		idxVals = append(idxVals, *colVal.Copy())
	}
	return idxVals
}

func (e *CleanupIndexExec) fetchIndex(ctx context.Context, txn kv.Transaction) error {
	result, err := e.buildIndexScan(ctx, txn)
	if err != nil {
		return err
	}
	defer terror.Call(result.Close)

	sc := e.ctx.GetSessionVars().StmtCtx
	for {
		err := result.Next(ctx, e.idxChunk)
		if err != nil {
			return err
		}
		if e.idxChunk.NumRows() == 0 {
			return nil
		}
		iter := chunk.NewIterator4Chunk(e.idxChunk)
		for row := iter.Begin(); row != iter.End(); row = iter.Next() {
			handle := row.GetInt64(len(e.idxCols) - 1)
			idxVals := extractIdxVals(row, e.idxValsBufs[e.scanRowCnt], e.idxColFieldTypes)
			e.idxValsBufs[e.scanRowCnt] = idxVals
			e.idxValues[handle] = append(e.idxValues[handle], idxVals)
			idxKey, _, err := e.index.GenIndexKey(sc, idxVals, handle, nil)
			if err != nil {
				return err
			}
			e.scanRowCnt++
			e.lastIdxKey = idxKey
			if e.scanRowCnt >= e.batchSize {
				return nil
			}
		}
	}
}

// Next implements the Executor Next interface.
func (e *CleanupIndexExec) Next(ctx context.Context, req *chunk.Chunk) error {
	req.Reset()
	if e.done {
		return nil
	}
	for {
		errInTxn := kv.RunInNewTxn(e.ctx.GetStore(), true, func(txn kv.Transaction) error {
			err := e.fetchIndex(ctx, txn)
			if err != nil {
				return err
			}
			values, err := e.batchGetRecord(txn)
			if err != nil {
				return err
			}
			err = e.deleteDanglingIdx(txn, values)
			if err != nil {
				return err
			}
			return nil
		})
		if errInTxn != nil {
			return errInTxn
		}
		if e.scanRowCnt == 0 {
			break
		}
		e.scanRowCnt = 0
		e.batchKeys = e.batchKeys[:0]
		for k := range e.idxValues {
			delete(e.idxValues, k)
		}
	}
	e.done = true
	req.AppendUint64(0, e.removeCnt)
	return nil
}

func (e *CleanupIndexExec) buildIndexScan(ctx context.Context, txn kv.Transaction) (distsql.SelectResult, error) {
	dagPB, err := e.buildIdxDAGPB(txn)
	if err != nil {
		return nil, err
	}
	sc := e.ctx.GetSessionVars().StmtCtx
	var builder distsql.RequestBuilder
	ranges := ranger.FullRange()
	kvReq, err := builder.SetIndexRanges(sc, e.table.Meta().ID, e.index.Meta().ID, ranges).
		SetDAGRequest(dagPB).
		SetKeepOrder(true).
		SetFromSessionVars(e.ctx.GetSessionVars()).
		Build()
	if err != nil {
		return nil, err
	}

	kvReq.KeyRanges[0].StartKey = kv.Key(e.lastIdxKey).PrefixNext()
	kvReq.Concurrency = 1
	result, err := distsql.Select(ctx, e.ctx, kvReq, e.getIdxColTypes(), statistics.NewQueryFeedback(0, nil, 0, false))
	if err != nil {
		return nil, err
	}
	result.Fetch(ctx)
	return result, nil
}

// Open implements the Executor Open interface.
func (e *CleanupIndexExec) Open(ctx context.Context) error {
	if err := e.baseExecutor.Open(ctx); err != nil {
		return err
	}
	e.idxChunk = chunk.New(e.getIdxColTypes(), e.initCap, e.maxChunkSize)
	e.idxValues = make(map[int64][][]types.Datum, e.batchSize)
	e.batchKeys = make([]kv.Key, 0, e.batchSize)
	e.idxValsBufs = make([][]types.Datum, e.batchSize)
	sc := e.ctx.GetSessionVars().StmtCtx
	idxKey, _, err := e.index.GenIndexKey(sc, []types.Datum{{}}, math.MinInt64, nil)
	if err != nil {
		return err
	}
	e.lastIdxKey = idxKey
	return nil
}

func (e *CleanupIndexExec) buildIdxDAGPB(txn kv.Transaction) (*tipb.DAGRequest, error) {
	dagReq := &tipb.DAGRequest{}
	dagReq.StartTs = txn.StartTS()
	dagReq.TimeZoneName, dagReq.TimeZoneOffset = timeutil.Zone(e.ctx.GetSessionVars().Location())
	sc := e.ctx.GetSessionVars().StmtCtx
	dagReq.Flags = sc.PushDownFlags()
	for i := range e.idxCols {
		dagReq.OutputOffsets = append(dagReq.OutputOffsets, uint32(i))
	}

	execPB := e.constructIndexScanPB()
	dagReq.Executors = append(dagReq.Executors, execPB)
	err := plannercore.SetPBColumnsDefaultValue(e.ctx, dagReq.Executors[0].IdxScan.Columns, e.idxCols)
	if err != nil {
		return nil, err
	}

	limitExec := e.constructLimitPB()
	dagReq.Executors = append(dagReq.Executors, limitExec)
	distsql.SetEncodeType(e.ctx, dagReq)
	return dagReq, nil
}

func (e *CleanupIndexExec) constructIndexScanPB() *tipb.Executor {
	idxExec := &tipb.IndexScan{
		TableId: e.table.Meta().ID,
		IndexId: e.index.Meta().ID,
		Columns: model.ColumnsToProto(e.idxCols, e.table.Meta().PKIsHandle),
	}
	return &tipb.Executor{Tp: tipb.ExecType_TypeIndexScan, IdxScan: idxExec}
}

func (e *CleanupIndexExec) constructLimitPB() *tipb.Executor {
	limitExec := &tipb.Limit{
		Limit: e.batchSize,
	}
	return &tipb.Executor{Tp: tipb.ExecType_TypeLimit, Limit: limitExec}
}

// Close implements the Executor Close interface.
func (e *CleanupIndexExec) Close() error {
	return nil
}<|MERGE_RESOLUTION|>--- conflicted
+++ resolved
@@ -432,11 +432,7 @@
 		}
 
 		recordKey := e.table.RecordKey(row.handle)
-<<<<<<< HEAD
-		err := txn.LockKeys(ctx, 0, kv.LockAlwaysWait, recordKey)
-=======
-		err := txn.LockKeys(ctx, nil, 0, recordKey)
->>>>>>> 4907685e
+		err := txn.LockKeys(ctx, nil, 0, kv.LockAlwaysWait, recordKey)
 		if err != nil {
 			return result, err
 		}
