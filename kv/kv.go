--- conflicted
+++ resolved
@@ -169,11 +169,7 @@
 	// String implements fmt.Stringer interface.
 	String() string
 	// LockKeys tries to lock the entries with the keys in KV store.
-<<<<<<< HEAD
-	LockKeys(ctx context.Context, forUpdateTS uint64, lockWaitTime uint64, keys ...Key) error
-=======
-	LockKeys(ctx context.Context, killed *uint32, forUpdateTS uint64, keys ...Key) error
->>>>>>> 4907685e
+	LockKeys(ctx context.Context, killed *uint32, forUpdateTS uint64, lockWaitTime uint64, keys ...Key) error
 	// SetOption sets an option with a value, when val is nil, uses the default
 	// value of this option.
 	SetOption(opt Option, val interface{})
