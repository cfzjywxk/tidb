--- conflicted
+++ resolved
@@ -38,11 +38,7 @@
 
 	transaction, err := storage.Begin()
 	c.Check(err, IsNil)
-<<<<<<< HEAD
-	err = transaction.LockKeys(context.Background(), 0, LockAlwaysWait, Key("lock"))
-=======
-	err = transaction.LockKeys(context.Background(), nil, 0, Key("lock"))
->>>>>>> 4907685e
+	err = transaction.LockKeys(context.Background(), nil, 0, LockAlwaysWait, Key("lock"))
 	c.Check(err, IsNil)
 	transaction.SetOption(Option(23), struct{}{})
 	if mock, ok := transaction.(*mockTxn); ok {
