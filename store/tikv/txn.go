// Copyright 2016 PingCAP, Inc.
//
// Licensed under the Apache License, Version 2.0 (the "License");
// you may not use this file except in compliance with the License.
// You may obtain a copy of the License at
//
//     http://www.apache.org/licenses/LICENSE-2.0
//
// Unless required by applicable law or agreed to in writing, software
// distributed under the License is distributed on an "AS IS" BASIS,
// See the License for the specific language governing permissions and
// limitations under the License.

package tikv

import (
	"context"
	"fmt"
	"sync"
	"sync/atomic"
	"time"

	"github.com/dgryski/go-farm"
	"github.com/opentracing/opentracing-go"
	"github.com/pingcap/errors"
	"github.com/pingcap/failpoint"
	"github.com/pingcap/parser/terror"
	"github.com/pingcap/tidb/kv"
	"github.com/pingcap/tidb/metrics"
	"github.com/pingcap/tidb/sessionctx"
	"github.com/pingcap/tidb/util/execdetails"
	"github.com/pingcap/tidb/util/logutil"
	"go.uber.org/zap"
)

var (
	_ kv.Transaction = (*tikvTxn)(nil)
)

var (
	tikvTxnCmdCountWithGet             = metrics.TiKVTxnCmdCounter.WithLabelValues("get")
	tikvTxnCmdHistogramWithGet         = metrics.TiKVTxnCmdHistogram.WithLabelValues("get")
	tikvTxnCmdCountWithSeek            = metrics.TiKVTxnCmdCounter.WithLabelValues("seek")
	tikvTxnCmdHistogramWithSeek        = metrics.TiKVTxnCmdHistogram.WithLabelValues("seek")
	tikvTxnCmdCountWithSeekReverse     = metrics.TiKVTxnCmdCounter.WithLabelValues("seek_reverse")
	tikvTxnCmdHistogramWithSeekReverse = metrics.TiKVTxnCmdHistogram.WithLabelValues("seek_reverse")
	tikvTxnCmdCountWithDelete          = metrics.TiKVTxnCmdCounter.WithLabelValues("delete")
	tikvTxnCmdCountWithSet             = metrics.TiKVTxnCmdCounter.WithLabelValues("set")
	tikvTxnCmdCountWithCommit          = metrics.TiKVTxnCmdCounter.WithLabelValues("commit")
	tikvTxnCmdHistogramWithCommit      = metrics.TiKVTxnCmdHistogram.WithLabelValues("commit")
	tikvTxnCmdCountWithRollback        = metrics.TiKVTxnCmdCounter.WithLabelValues("rollback")
	tikvTxnCmdHistogramWithLockKeys    = metrics.TiKVTxnCmdCounter.WithLabelValues("lock_keys")
)

// tikvTxn implements kv.Transaction.
type tikvTxn struct {
	snapshot  *tikvSnapshot
	us        kv.UnionStore
	store     *tikvStore // for connection to region.
	startTS   uint64
	startTime time.Time // Monotonic timestamp for recording txn time consuming.
	commitTS  uint64
	lockKeys  [][]byte
	lockedMap map[string]struct{}
	mu        sync.Mutex // For thread-safe LockKeys function.
	setCnt    int64
	vars      *kv.Variables
	committer *twoPhaseCommitter

	// For data consistency check.
	// assertions[:confirmed] is the assertion of current transaction.
	// assertions[confirmed:len(assertions)] is the assertions of current statement.
	// StmtCommit/StmtRollback may change the confirmed position.
	assertions []assertionPair
	confirmed  int

	valid bool
	dirty bool
}

func newTiKVTxn(store *tikvStore) (*tikvTxn, error) {
	bo := NewBackoffer(context.Background(), tsoMaxBackoff)
	startTS, err := store.getTimestampWithRetry(bo)
	if err != nil {
		return nil, errors.Trace(err)
	}
	return newTikvTxnWithStartTS(store, startTS, store.nextReplicaReadSeed())
}

// newTikvTxnWithStartTS creates a txn with startTS.
func newTikvTxnWithStartTS(store *tikvStore, startTS uint64, replicaReadSeed uint32) (*tikvTxn, error) {
	ver := kv.NewVersion(startTS)
	snapshot := newTiKVSnapshot(store, ver, replicaReadSeed)
	return &tikvTxn{
		snapshot:  snapshot,
		us:        kv.NewUnionStore(snapshot),
		lockedMap: map[string]struct{}{},
		store:     store,
		startTS:   startTS,
		startTime: time.Now(),
		valid:     true,
		vars:      kv.DefaultVars,
	}, nil
}

type assertionPair struct {
	key       kv.Key
	assertion kv.AssertionType
}

func (a assertionPair) String() string {
	return fmt.Sprintf("key: %s, assertion type: %d", a.key, a.assertion)
}

// SetAssertion sets a assertion for the key operation.
func (txn *tikvTxn) SetAssertion(key kv.Key, assertion kv.AssertionType) {
	// Deep copy the key since it's memory is referenced from union store and overwrite change later.
	key1 := append([]byte{}, key...)
	txn.assertions = append(txn.assertions, assertionPair{key1, assertion})
}

func (txn *tikvTxn) ConfirmAssertions(succ bool) {
	if succ {
		txn.confirmed = len(txn.assertions)
	} else {
		txn.assertions = txn.assertions[:txn.confirmed]
	}
}

func (txn *tikvTxn) SetVars(vars *kv.Variables) {
	txn.vars = vars
	txn.snapshot.vars = vars
}

// SetCap sets the transaction's MemBuffer capability, to reduce memory allocations.
func (txn *tikvTxn) SetCap(cap int) {
	txn.us.SetCap(cap)
}

// Reset reset tikvTxn's membuf.
func (txn *tikvTxn) Reset() {
	txn.us.Reset()
}

// Get implements transaction interface.
func (txn *tikvTxn) Get(ctx context.Context, k kv.Key) ([]byte, error) {
	tikvTxnCmdCountWithGet.Inc()
	start := time.Now()
	defer func() { tikvTxnCmdHistogramWithGet.Observe(time.Since(start).Seconds()) }()

	ret, err := txn.us.Get(ctx, k)
	if kv.IsErrNotFound(err) {
		return nil, err
	}
	if err != nil {
		return nil, errors.Trace(err)
	}

	err = txn.store.CheckVisibility(txn.startTS)
	if err != nil {
		return nil, errors.Trace(err)
	}

	return ret, nil
}

func (txn *tikvTxn) BatchGet(ctx context.Context, keys []kv.Key) (map[string][]byte, error) {
	if span := opentracing.SpanFromContext(ctx); span != nil && span.Tracer() != nil {
		span1 := span.Tracer().StartSpan("tikvTxn.BatchGet", opentracing.ChildOf(span.Context()))
		defer span1.Finish()
		ctx = opentracing.ContextWithSpan(ctx, span1)
	}

	if txn.IsReadOnly() {
		return txn.snapshot.BatchGet(ctx, keys)
	}
	bufferValues := make([][]byte, len(keys))
	shrinkKeys := make([]kv.Key, 0, len(keys))
	for i, key := range keys {
		val, err := txn.GetMemBuffer().Get(ctx, key)
		if kv.IsErrNotFound(err) {
			shrinkKeys = append(shrinkKeys, key)
			continue
		}
		if err != nil {
			return nil, errors.Trace(err)
		}
		if len(val) != 0 {
			bufferValues[i] = val
		}
	}
	storageValues, err := txn.snapshot.BatchGet(ctx, shrinkKeys)
	if err != nil {
		return nil, errors.Trace(err)
	}
	for i, key := range keys {
		if bufferValues[i] == nil {
			continue
		}
		storageValues[string(key)] = bufferValues[i]
	}
	return storageValues, nil
}

func (txn *tikvTxn) Set(k kv.Key, v []byte) error {
	txn.setCnt++

	txn.dirty = true
	return txn.us.Set(k, v)
}

func (txn *tikvTxn) String() string {
	return fmt.Sprintf("%d", txn.StartTS())
}

func (txn *tikvTxn) Iter(k kv.Key, upperBound kv.Key) (kv.Iterator, error) {
	tikvTxnCmdCountWithSeek.Inc()
	start := time.Now()
	defer func() { tikvTxnCmdHistogramWithSeek.Observe(time.Since(start).Seconds()) }()

	return txn.us.Iter(k, upperBound)
}

// IterReverse creates a reversed Iterator positioned on the first entry which key is less than k.
func (txn *tikvTxn) IterReverse(k kv.Key) (kv.Iterator, error) {
	tikvTxnCmdCountWithSeekReverse.Inc()
	start := time.Now()
	defer func() {
		tikvTxnCmdHistogramWithSeekReverse.Observe(time.Since(start).Seconds())
	}()

	return txn.us.IterReverse(k)
}

func (txn *tikvTxn) Delete(k kv.Key) error {
	tikvTxnCmdCountWithDelete.Inc()

	txn.dirty = true
	return txn.us.Delete(k)
}

func (txn *tikvTxn) SetOption(opt kv.Option, val interface{}) {
	txn.us.SetOption(opt, val)
	switch opt {
	case kv.Priority:
		txn.snapshot.priority = kvPriorityToCommandPri(val.(int))
	case kv.NotFillCache:
		txn.snapshot.notFillCache = val.(bool)
	case kv.SyncLog:
		txn.snapshot.syncLog = val.(bool)
	case kv.KeyOnly:
		txn.snapshot.keyOnly = val.(bool)
	case kv.SnapshotTS:
		txn.snapshot.setSnapshotTS(val.(uint64))
	}
}

func (txn *tikvTxn) DelOption(opt kv.Option) {
	txn.us.DelOption(opt)
}

func (txn *tikvTxn) IsPessimistic() bool {
	return txn.us.GetOption(kv.Pessimistic) != nil
}

func (txn *tikvTxn) Commit(ctx context.Context) error {
	if span := opentracing.SpanFromContext(ctx); span != nil && span.Tracer() != nil {
		span1 := span.Tracer().StartSpan("tikvTxn.Commit", opentracing.ChildOf(span.Context()))
		defer span1.Finish()
		ctx = opentracing.ContextWithSpan(ctx, span1)
	}

	if !txn.valid {
		return kv.ErrInvalidTxn
	}
	defer txn.close()

	failpoint.Inject("mockCommitError", func(val failpoint.Value) {
		if val.(bool) && kv.IsMockCommitErrorEnable() {
			kv.MockCommitErrorDisable()
			failpoint.Return(errors.New("mock commit error"))
		}
	})

	tikvTxnCmdCountWithSet.Add(float64(txn.setCnt))
	tikvTxnCmdCountWithCommit.Inc()
	start := time.Now()
	defer func() { tikvTxnCmdHistogramWithCommit.Observe(time.Since(start).Seconds()) }()

	// connID is used for log.
	var connID uint64
	val := ctx.Value(sessionctx.ConnID)
	if val != nil {
		connID = val.(uint64)
	}

	var err error
	// If the txn use pessimistic lock, committer is initialized.
	committer := txn.committer
	if committer == nil {
		committer, err = newTwoPhaseCommitter(txn, connID)
		if err != nil {
			return errors.Trace(err)
		}
	}
	defer committer.ttlManager.close()
	if err := committer.initKeysAndMutations(); err != nil {
		return errors.Trace(err)
	}
	if len(committer.keys) == 0 {
		return nil
	}

	defer func() {
		ctxValue := ctx.Value(execdetails.CommitDetailCtxKey)
		if ctxValue != nil {
			commitDetail := ctxValue.(**execdetails.CommitDetails)
			if *commitDetail != nil {
				(*commitDetail).TxnRetry += 1
			} else {
				*commitDetail = committer.getDetail()
			}
		}
	}()
	// latches disabled
	// pessimistic transaction should also bypass latch.
	if txn.store.txnLatches == nil || txn.IsPessimistic() {
		err = committer.executeAndWriteFinishBinlog(ctx)
		logutil.Logger(ctx).Debug("[kv] txnLatches disabled, 2pc directly", zap.Error(err))
		return errors.Trace(err)
	}

	// latches enabled
	// for transactions which need to acquire latches
	start = time.Now()
	lock := txn.store.txnLatches.Lock(committer.startTS, committer.keys)
	commitDetail := committer.getDetail()
	commitDetail.LocalLatchTime = time.Since(start)
	if commitDetail.LocalLatchTime > 0 {
		metrics.TiKVLocalLatchWaitTimeHistogram.Observe(commitDetail.LocalLatchTime.Seconds())
	}
	defer txn.store.txnLatches.UnLock(lock)
	if lock.IsStale() {
		return kv.ErrWriteConflictInTiDB.FastGenByArgs(txn.startTS)
	}
	err = committer.executeAndWriteFinishBinlog(ctx)
	if err == nil {
		lock.SetCommitTS(committer.commitTS)
	}
	logutil.Logger(ctx).Debug("[kv] txnLatches enabled while txn retryable", zap.Error(err))
	return errors.Trace(err)
}

func (txn *tikvTxn) close() {
	txn.valid = false
}

func (txn *tikvTxn) Rollback() error {
	if !txn.valid {
		return kv.ErrInvalidTxn
	}
	// Clean up pessimistic lock.
	if txn.IsPessimistic() && txn.committer != nil {
		err := txn.rollbackPessimisticLocks()
		txn.committer.ttlManager.close()
		if err != nil {
			logutil.BgLogger().Error(err.Error())
		}
	}
	txn.close()
	logutil.BgLogger().Debug("[kv] rollback txn", zap.Uint64("txnStartTS", txn.StartTS()))
	tikvTxnCmdCountWithRollback.Inc()

	return nil
}

func (txn *tikvTxn) rollbackPessimisticLocks() error {
	if len(txn.lockKeys) == 0 {
		return nil
	}
	return txn.committer.pessimisticRollbackKeys(NewBackoffer(context.Background(), cleanupMaxBackoff), txn.lockKeys)
}

<<<<<<< HEAD
// lockWaitTime in ms, except that 0 means always wait lock, 1 means nowait lock
func (txn *tikvTxn) LockKeys(ctx context.Context, forUpdateTS uint64, lockWaitTime uint64, keysInput ...kv.Key) error {
=======
func (txn *tikvTxn) LockKeys(ctx context.Context, killed *uint32, forUpdateTS uint64, keysInput ...kv.Key) error {
>>>>>>> 4907685e
	// Exclude keys that are already locked.
	keys := make([][]byte, 0, len(keysInput))
	txn.mu.Lock()
	for _, key := range keysInput {
		if _, ok := txn.lockedMap[string(key)]; !ok {
			keys = append(keys, key)
		}
	}
	txn.mu.Unlock()
	if len(keys) == 0 {
		return nil
	}
	tikvTxnCmdHistogramWithLockKeys.Inc()
	if txn.IsPessimistic() && forUpdateTS > 0 {
		if txn.committer == nil {
			// connID is used for log.
			var connID uint64
			var err error
			val := ctx.Value(sessionctx.ConnID)
			if val != nil {
				connID = val.(uint64)
			}
			txn.committer, err = newTwoPhaseCommitter(txn, connID)
			if err != nil {
				return err
			}
		}
		if txn.committer.pessimisticTTL == 0 {
			// add elapsed time to pessimistic TTL on the first LockKeys request.
			elapsed := uint64(time.Since(txn.startTime) / time.Millisecond)
			txn.committer.pessimisticTTL = PessimisticLockTTL + elapsed
		}
		var assignedPrimaryKey bool
		if txn.committer.primaryKey == nil {
			txn.committer.primaryKey = keys[0]
			assignedPrimaryKey = true
		}

		bo := NewBackoffer(ctx, pessimisticLockMaxBackoff).WithVars(txn.vars)
		txn.committer.forUpdateTS = forUpdateTS
		// If the number of keys greater than 1, it can be on different region,
		// concurrently execute on multiple regions may lead to deadlock.
		txn.committer.isFirstLock = len(txn.lockKeys) == 0 && len(keys) == 1
<<<<<<< HEAD
		txn.committer.lockWaitTime = lockWaitTime
		err := txn.committer.pessimisticLockKeys(bo, keys)
=======
		err := txn.committer.pessimisticLockKeys(bo, killed, keys)
		if killed != nil {
			// If the kill signal is received during waiting for pessimisticLock,
			// pessimisticLockKeys would handle the error but it doesn't reset the flag.
			// We need to reset the killed flag here.
			atomic.CompareAndSwapUint32(killed, 1, 0)
		}
>>>>>>> 4907685e
		if err != nil {
			for _, key := range keys {
				txn.us.DeleteKeyExistErrInfo(key)
			}
			keyMayBeLocked := terror.ErrorNotEqual(kv.ErrWriteConflict, err) && terror.ErrorNotEqual(kv.ErrKeyExists, err)
			// If there is only 1 key and lock fails, no need to do pessimistic rollback.
			if len(keys) > 1 || keyMayBeLocked {
				wg := txn.asyncPessimisticRollback(ctx, keys)
				if dl, ok := errors.Cause(err).(*ErrDeadlock); ok && hashInKeys(dl.DeadlockKeyHash, keys) {
					dl.IsRetryable = true
					// Wait for the pessimistic rollback to finish before we retry the statement.
					wg.Wait()
					// Sleep a little, wait for the other transaction that blocked by this transaction to acquire the lock.
					time.Sleep(time.Millisecond * 5)
				}
			}
			if assignedPrimaryKey {
				// unset the primary key if we assigned primary key when failed to lock it.
				txn.committer.primaryKey = nil
			}
			return err
		}
		if assignedPrimaryKey {
			txn.committer.ttlManager.run(txn.committer)
		}
	}
	txn.mu.Lock()
	txn.lockKeys = append(txn.lockKeys, keys...)
	for _, key := range keys {
		txn.lockedMap[string(key)] = struct{}{}
	}
	txn.dirty = true
	txn.mu.Unlock()
	return nil
}

func (txn *tikvTxn) asyncPessimisticRollback(ctx context.Context, keys [][]byte) *sync.WaitGroup {
	// Clone a new committer for execute in background.
	committer := &twoPhaseCommitter{
		store:       txn.committer.store,
		connID:      txn.committer.connID,
		startTS:     txn.committer.startTS,
		forUpdateTS: txn.committer.forUpdateTS,
		primaryKey:  txn.committer.primaryKey,
	}
	wg := new(sync.WaitGroup)
	wg.Add(1)
	go func() {
		err := committer.pessimisticRollbackKeys(NewBackoffer(ctx, pessimisticRollbackMaxBackoff), keys)
		if err != nil {
			logutil.Logger(ctx).Warn("[kv] pessimisticRollback failed.", zap.Error(err))
		}
		wg.Done()
	}()
	return wg
}

func hashInKeys(deadlockKeyHash uint64, keys [][]byte) bool {
	for _, key := range keys {
		if farm.Fingerprint64(key) == deadlockKeyHash {
			return true
		}
	}
	return false
}

func (txn *tikvTxn) IsReadOnly() bool {
	return !txn.dirty
}

func (txn *tikvTxn) StartTS() uint64 {
	return txn.startTS
}

func (txn *tikvTxn) Valid() bool {
	return txn.valid
}

func (txn *tikvTxn) Len() int {
	return txn.us.Len()
}

func (txn *tikvTxn) Size() int {
	return txn.us.Size()
}

func (txn *tikvTxn) GetMemBuffer() kv.MemBuffer {
	return txn.us.GetMemBuffer()
}<|MERGE_RESOLUTION|>--- conflicted
+++ resolved
@@ -381,12 +381,8 @@
 	return txn.committer.pessimisticRollbackKeys(NewBackoffer(context.Background(), cleanupMaxBackoff), txn.lockKeys)
 }
 
-<<<<<<< HEAD
 // lockWaitTime in ms, except that 0 means always wait lock, 1 means nowait lock
-func (txn *tikvTxn) LockKeys(ctx context.Context, forUpdateTS uint64, lockWaitTime uint64, keysInput ...kv.Key) error {
-=======
-func (txn *tikvTxn) LockKeys(ctx context.Context, killed *uint32, forUpdateTS uint64, keysInput ...kv.Key) error {
->>>>>>> 4907685e
+func (txn *tikvTxn) LockKeys(ctx context.Context, killed *uint32, forUpdateTS uint64, lockWaitTime uint64, keysInput ...kv.Key) error {
 	// Exclude keys that are already locked.
 	keys := make([][]byte, 0, len(keysInput))
 	txn.mu.Lock()
@@ -430,10 +426,7 @@
 		// If the number of keys greater than 1, it can be on different region,
 		// concurrently execute on multiple regions may lead to deadlock.
 		txn.committer.isFirstLock = len(txn.lockKeys) == 0 && len(keys) == 1
-<<<<<<< HEAD
-		txn.committer.lockWaitTime = lockWaitTime
-		err := txn.committer.pessimisticLockKeys(bo, keys)
-=======
+    txn.committer.lockWaitTime = lockWaitTime
 		err := txn.committer.pessimisticLockKeys(bo, killed, keys)
 		if killed != nil {
 			// If the kill signal is received during waiting for pessimisticLock,
@@ -441,7 +434,6 @@
 			// We need to reset the killed flag here.
 			atomic.CompareAndSwapUint32(killed, 1, 0)
 		}
->>>>>>> 4907685e
 		if err != nil {
 			for _, key := range keys {
 				txn.us.DeleteKeyExistErrInfo(key)
