// Copyright 2016 PingCAP, Inc.
//
// Licensed under the Apache License, Version 2.0 (the "License");
// you may not use this file except in compliance with the License.
// You may obtain a copy of the License at
//
//     http://www.apache.org/licenses/LICENSE-2.0
//
// Unless required by applicable law or agreed to in writing, software
// distributed under the License is distributed on an "AS IS" BASIS,
// See the License for the specific language governing permissions and
// limitations under the License.

package tikv

import (
	"context"
	"flag"
	"fmt"
	"sync"
	"time"

	. "github.com/pingcap/check"
	"github.com/pingcap/errors"
	"github.com/pingcap/tidb/kv"
	"github.com/pingcap/tidb/store/mockstore/mocktikv"
	"github.com/pingcap/tidb/util/codec"
)

var (
	withTiKVGlobalLock sync.RWMutex
	withTiKV           = flag.Bool("with-tikv", false, "run tests with TiKV cluster started. (not use the mock server)")
	pdAddrs            = flag.String("pd-addrs", "127.0.0.1:2379", "pd addrs")
)

// NewTestStore creates a kv.Storage for testing purpose.
func NewTestStore(c *C) kv.Storage {
	if !flag.Parsed() {
		flag.Parse()
	}

	if *withTiKV {
		var d Driver
		store, err := d.Open(fmt.Sprintf("tikv://%s", *pdAddrs))
		c.Assert(err, IsNil)
		err = clearStorage(store)
		c.Assert(err, IsNil)
		return store
	}

	client, pdClient, err := mocktikv.NewTiKVAndPDClient(nil, nil, "")
	c.Assert(err, IsNil)

	store, err := NewTestTiKVStore(client, pdClient, nil, nil, 0)
	c.Assert(err, IsNil)
	return store
}

func clearStorage(store kv.Storage) error {
	txn, err := store.Begin()
	if err != nil {
		return errors.Trace(err)
	}
	iter, err := txn.Iter(nil, nil)
	if err != nil {
		return errors.Trace(err)
	}
	for iter.Valid() {
		txn.Delete(iter.Key())
		if err := iter.Next(); err != nil {
			return errors.Trace(err)
		}
	}
	return txn.Commit(context.Background())
}

type testTiclientSuite struct {
	OneByOneSuite
	store *tikvStore
	// prefix is prefix of each key in this test. It is used for table isolation,
	// or it may pollute other data.
	prefix string
}

var _ = Suite(&testTiclientSuite{})

func (s *testTiclientSuite) SetUpSuite(c *C) {
	s.OneByOneSuite.SetUpSuite(c)
	s.store = NewTestStore(c).(*tikvStore)
	s.prefix = fmt.Sprintf("ticlient_%d", time.Now().Unix())
}

func (s *testTiclientSuite) TearDownSuite(c *C) {
	// Clean all data, or it may pollute other data.
	txn := s.beginTxn(c)
	scanner, err := txn.Iter(encodeKey(s.prefix, ""), nil)
	c.Assert(err, IsNil)
	c.Assert(scanner, NotNil)
	for scanner.Valid() {
		k := scanner.Key()
		err = txn.Delete(k)
		c.Assert(err, IsNil)
		scanner.Next()
	}
	err = txn.Commit(context.Background())
	c.Assert(err, IsNil)
	err = s.store.Close()
	c.Assert(err, IsNil)
	s.OneByOneSuite.TearDownSuite(c)
}

func (s *testTiclientSuite) beginTxn(c *C) *tikvTxn {
	txn, err := s.store.Begin()
	c.Assert(err, IsNil)
	return txn.(*tikvTxn)
}

func (s *testTiclientSuite) TestSingleKey(c *C) {
	txn := s.beginTxn(c)
	err := txn.Set(encodeKey(s.prefix, "key"), []byte("value"))
	c.Assert(err, IsNil)
<<<<<<< HEAD
	err = txn.LockKeys(context.Background(), 0, kv.LockAlwaysWait, encodeKey(s.prefix, "key"))
=======
	err = txn.LockKeys(context.Background(), nil, 0, encodeKey(s.prefix, "key"))
>>>>>>> 4907685e
	c.Assert(err, IsNil)
	err = txn.Commit(context.Background())
	c.Assert(err, IsNil)

	txn = s.beginTxn(c)
	val, err := txn.Get(context.TODO(), encodeKey(s.prefix, "key"))
	c.Assert(err, IsNil)
	c.Assert(val, BytesEquals, []byte("value"))

	txn = s.beginTxn(c)
	err = txn.Delete(encodeKey(s.prefix, "key"))
	c.Assert(err, IsNil)
	err = txn.Commit(context.Background())
	c.Assert(err, IsNil)
}

func (s *testTiclientSuite) TestMultiKeys(c *C) {
	const keyNum = 100

	txn := s.beginTxn(c)
	for i := 0; i < keyNum; i++ {
		err := txn.Set(encodeKey(s.prefix, s08d("key", i)), valueBytes(i))
		c.Assert(err, IsNil)
	}
	err := txn.Commit(context.Background())
	c.Assert(err, IsNil)

	txn = s.beginTxn(c)
	for i := 0; i < keyNum; i++ {
		val, err1 := txn.Get(context.TODO(), encodeKey(s.prefix, s08d("key", i)))
		c.Assert(err1, IsNil)
		c.Assert(val, BytesEquals, valueBytes(i))
	}

	txn = s.beginTxn(c)
	for i := 0; i < keyNum; i++ {
		err = txn.Delete(encodeKey(s.prefix, s08d("key", i)))
		c.Assert(err, IsNil)
	}
	err = txn.Commit(context.Background())
	c.Assert(err, IsNil)
}

func (s *testTiclientSuite) TestNotExist(c *C) {
	txn := s.beginTxn(c)
	_, err := txn.Get(context.TODO(), encodeKey(s.prefix, "noSuchKey"))
	c.Assert(err, NotNil)
}

func (s *testTiclientSuite) TestLargeRequest(c *C) {
	largeValue := make([]byte, 9*1024*1024) // 9M value.
	txn := s.beginTxn(c)
	err := txn.Set([]byte("key"), largeValue)
	c.Assert(err, NotNil)
	err = txn.Commit(context.Background())
	c.Assert(err, IsNil)
	c.Assert(kv.IsTxnRetryableError(err), IsFalse)
}

func encodeKey(prefix, s string) []byte {
	return codec.EncodeBytes(nil, []byte(fmt.Sprintf("%s_%s", prefix, s)))
}

func valueBytes(n int) []byte {
	return []byte(fmt.Sprintf("value%d", n))
}

// s08d is for returning format string "%s%08d" to keep string sorted.
// e.g.: "0002" < "0011", otherwise "2" > "11"
func s08d(prefix string, n int) string {
	return fmt.Sprintf("%s%08d", prefix, n)
}<|MERGE_RESOLUTION|>--- conflicted
+++ resolved
@@ -119,11 +119,7 @@
 	txn := s.beginTxn(c)
 	err := txn.Set(encodeKey(s.prefix, "key"), []byte("value"))
 	c.Assert(err, IsNil)
-<<<<<<< HEAD
-	err = txn.LockKeys(context.Background(), 0, kv.LockAlwaysWait, encodeKey(s.prefix, "key"))
-=======
-	err = txn.LockKeys(context.Background(), nil, 0, encodeKey(s.prefix, "key"))
->>>>>>> 4907685e
+	err = txn.LockKeys(context.Background(), nil, 0, kv.LockAlwaysWait, encodeKey(s.prefix, "key"))
 	c.Assert(err, IsNil)
 	err = txn.Commit(context.Background())
 	c.Assert(err, IsNil)
