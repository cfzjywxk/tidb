// Copyright 2016 PingCAP, Inc.
//
// Licensed under the Apache License, Version 2.0 (the "License");
// you may not use this file except in compliance with the License.
// You may obtain a copy of the License at
//
//     http://www.apache.org/licenses/LICENSE-2.0
//
// Unless required by applicable law or agreed to in writing, software
// distributed under the License is distributed on an "AS IS" BASIS,
// See the License for the specific language governing permissions and
// limitations under the License.

package tikv

import (
	"context"
	"math"
	"math/rand"
	"strings"
	"time"

	. "github.com/pingcap/check"
	"github.com/pingcap/errors"
	"github.com/pingcap/kvproto/pkg/kvrpcpb"
	"github.com/pingcap/tidb/kv"
	"github.com/pingcap/tidb/store/mockstore/mocktikv"
	"github.com/pingcap/tidb/store/tikv/oracle"
	"github.com/pingcap/tidb/store/tikv/tikvrpc"
)

type testCommitterSuite struct {
	OneByOneSuite
	cluster *mocktikv.Cluster
	store   *tikvStore
}

var _ = Suite(&testCommitterSuite{})

func (s *testCommitterSuite) SetUpTest(c *C) {
	s.cluster = mocktikv.NewCluster()
	mocktikv.BootstrapWithMultiRegions(s.cluster, []byte("a"), []byte("b"), []byte("c"))
	mvccStore, err := mocktikv.NewMVCCLevelDB("")
	c.Assert(err, IsNil)
	client := mocktikv.NewRPCClient(s.cluster, mvccStore)
	pdCli := &codecPDClient{mocktikv.NewPDClient(s.cluster)}
	spkv := NewMockSafePointKV()
	store, err := newTikvStore("mocktikv-store", pdCli, spkv, client, false)
	c.Assert(err, IsNil)
	store.EnableTxnLocalLatches(1024000)
	s.store = store
	CommitMaxBackoff = 2000
}

func (s *testCommitterSuite) TearDownSuite(c *C) {
	CommitMaxBackoff = 20000
	s.store.Close()
	s.OneByOneSuite.TearDownSuite(c)
}

func (s *testCommitterSuite) begin(c *C) *tikvTxn {
	txn, err := s.store.Begin()
	c.Assert(err, IsNil)
	return txn.(*tikvTxn)
}

func (s *testCommitterSuite) checkValues(c *C, m map[string]string) {
	txn := s.begin(c)
	for k, v := range m {
		val, err := txn.Get(context.TODO(), []byte(k))
		c.Assert(err, IsNil)
		c.Assert(string(val), Equals, v)
	}
}

func (s *testCommitterSuite) mustCommit(c *C, m map[string]string) {
	txn := s.begin(c)
	for k, v := range m {
		err := txn.Set([]byte(k), []byte(v))
		c.Assert(err, IsNil)
	}
	err := txn.Commit(context.Background())
	c.Assert(err, IsNil)

	s.checkValues(c, m)
}

func randKV(keyLen, valLen int) (string, string) {
	const letters = "abc"
	k, v := make([]byte, keyLen), make([]byte, valLen)
	for i := range k {
		k[i] = letters[rand.Intn(len(letters))]
	}
	for i := range v {
		v[i] = letters[rand.Intn(len(letters))]
	}
	return string(k), string(v)
}

func (s *testCommitterSuite) TestCommitRollback(c *C) {
	s.mustCommit(c, map[string]string{
		"a": "a",
		"b": "b",
		"c": "c",
	})

	txn := s.begin(c)
	txn.Set([]byte("a"), []byte("a1"))
	txn.Set([]byte("b"), []byte("b1"))
	txn.Set([]byte("c"), []byte("c1"))

	s.mustCommit(c, map[string]string{
		"c": "c2",
	})

	err := txn.Commit(context.Background())
	c.Assert(err, NotNil)

	s.checkValues(c, map[string]string{
		"a": "a",
		"b": "b",
		"c": "c2",
	})
}

func (s *testCommitterSuite) TestPrewriteRollback(c *C) {
	s.mustCommit(c, map[string]string{
		"a": "a0",
		"b": "b0",
	})

	ctx := context.Background()
	txn1 := s.begin(c)
	err := txn1.Set([]byte("a"), []byte("a1"))
	c.Assert(err, IsNil)
	err = txn1.Set([]byte("b"), []byte("b1"))
	c.Assert(err, IsNil)
	committer, err := newTwoPhaseCommitterWithInit(txn1, 0)
	c.Assert(err, IsNil)
	err = committer.prewriteKeys(NewBackoffer(ctx, PrewriteMaxBackoff), committer.keys)
	c.Assert(err, IsNil)

	txn2 := s.begin(c)
	v, err := txn2.Get(context.TODO(), []byte("a"))
	c.Assert(err, IsNil)
	c.Assert(v, BytesEquals, []byte("a0"))

	err = committer.prewriteKeys(NewBackoffer(ctx, PrewriteMaxBackoff), committer.keys)
	if err != nil {
		// Retry.
		txn1 = s.begin(c)
		err = txn1.Set([]byte("a"), []byte("a1"))
		c.Assert(err, IsNil)
		err = txn1.Set([]byte("b"), []byte("b1"))
		c.Assert(err, IsNil)
		committer, err = newTwoPhaseCommitterWithInit(txn1, 0)
		c.Assert(err, IsNil)
		err = committer.prewriteKeys(NewBackoffer(ctx, PrewriteMaxBackoff), committer.keys)
		c.Assert(err, IsNil)
	}
	committer.commitTS, err = s.store.oracle.GetTimestamp(ctx)
	c.Assert(err, IsNil)
	err = committer.commitKeys(NewBackoffer(ctx, CommitMaxBackoff), [][]byte{[]byte("a")})
	c.Assert(err, IsNil)

	txn3 := s.begin(c)
	v, err = txn3.Get(context.TODO(), []byte("b"))
	c.Assert(err, IsNil)
	c.Assert(v, BytesEquals, []byte("b1"))
}

func (s *testCommitterSuite) TestContextCancel(c *C) {
	txn1 := s.begin(c)
	err := txn1.Set([]byte("a"), []byte("a1"))
	c.Assert(err, IsNil)
	err = txn1.Set([]byte("b"), []byte("b1"))
	c.Assert(err, IsNil)
	committer, err := newTwoPhaseCommitterWithInit(txn1, 0)
	c.Assert(err, IsNil)

	bo := NewBackoffer(context.Background(), PrewriteMaxBackoff)
	backoffer, cancel := bo.Fork()
	cancel() // cancel the context
	err = committer.prewriteKeys(backoffer, committer.keys)
	c.Assert(errors.Cause(err), Equals, context.Canceled)
}

func (s *testCommitterSuite) TestContextCancel2(c *C) {
	txn := s.begin(c)
	err := txn.Set([]byte("a"), []byte("a"))
	c.Assert(err, IsNil)
	err = txn.Set([]byte("b"), []byte("b"))
	c.Assert(err, IsNil)
	ctx, cancel := context.WithCancel(context.Background())
	err = txn.Commit(ctx)
	c.Assert(err, IsNil)
	cancel()
	// Secondary keys should not be canceled.
	time.Sleep(time.Millisecond * 20)
	c.Assert(s.isKeyLocked(c, []byte("b")), IsFalse)
}

func (s *testCommitterSuite) TestContextCancelRetryable(c *C) {
	txn1, txn2, txn3 := s.begin(c), s.begin(c), s.begin(c)
	// txn1 locks "b"
	err := txn1.Set([]byte("b"), []byte("b1"))
	c.Assert(err, IsNil)
	committer, err := newTwoPhaseCommitterWithInit(txn1, 0)
	c.Assert(err, IsNil)
	err = committer.prewriteKeys(NewBackoffer(context.Background(), PrewriteMaxBackoff), committer.keys)
	c.Assert(err, IsNil)
	// txn3 writes "c"
	err = txn3.Set([]byte("c"), []byte("c3"))
	c.Assert(err, IsNil)
	err = txn3.Commit(context.Background())
	c.Assert(err, IsNil)
	// txn2 writes "a"(PK), "b", "c" on different regions.
	// "c" will return a retryable error.
	// "b" will get a Locked error first, then the context must be canceled after backoff for lock.
	err = txn2.Set([]byte("a"), []byte("a2"))
	c.Assert(err, IsNil)
	err = txn2.Set([]byte("b"), []byte("b2"))
	c.Assert(err, IsNil)
	err = txn2.Set([]byte("c"), []byte("c2"))
	c.Assert(err, IsNil)
	err = txn2.Commit(context.Background())
	c.Assert(err, NotNil)
	c.Assert(kv.ErrWriteConflictInTiDB.Equal(err), IsTrue, Commentf("err: %s", err))
}

func (s *testCommitterSuite) mustGetRegionID(c *C, key []byte) uint64 {
	loc, err := s.store.regionCache.LocateKey(NewBackoffer(context.Background(), getMaxBackoff), key)
	c.Assert(err, IsNil)
	return loc.Region.id
}

func (s *testCommitterSuite) isKeyLocked(c *C, key []byte) bool {
	ver, err := s.store.CurrentVersion()
	c.Assert(err, IsNil)
	bo := NewBackoffer(context.Background(), getMaxBackoff)
	req := tikvrpc.NewRequest(tikvrpc.CmdGet, &kvrpcpb.GetRequest{
		Key:     key,
		Version: ver.Ver,
	})
	loc, err := s.store.regionCache.LocateKey(bo, key)
	c.Assert(err, IsNil)
	resp, err := s.store.SendReq(bo, req, loc.Region, readTimeoutShort)
	c.Assert(err, IsNil)
	c.Assert(resp.Resp, NotNil)
	keyErr := (resp.Resp.(*kvrpcpb.GetResponse)).GetError()
	return keyErr.GetLocked() != nil
}

func (s *testCommitterSuite) TestPrewriteCancel(c *C) {
	// Setup region delays for key "b" and "c".
	delays := map[uint64]time.Duration{
		s.mustGetRegionID(c, []byte("b")): time.Millisecond * 10,
		s.mustGetRegionID(c, []byte("c")): time.Millisecond * 20,
	}
	s.store.client = &slowClient{
		Client:       s.store.client,
		regionDelays: delays,
	}

	txn1, txn2 := s.begin(c), s.begin(c)
	// txn2 writes "b"
	err := txn2.Set([]byte("b"), []byte("b2"))
	c.Assert(err, IsNil)
	err = txn2.Commit(context.Background())
	c.Assert(err, IsNil)
	// txn1 writes "a"(PK), "b", "c" on different regions.
	// "b" will return an error and cancel commit.
	err = txn1.Set([]byte("a"), []byte("a1"))
	c.Assert(err, IsNil)
	err = txn1.Set([]byte("b"), []byte("b1"))
	c.Assert(err, IsNil)
	err = txn1.Set([]byte("c"), []byte("c1"))
	c.Assert(err, IsNil)
	err = txn1.Commit(context.Background())
	c.Assert(err, NotNil)
	// "c" should be cleaned up in reasonable time.
	for i := 0; i < 50; i++ {
		if !s.isKeyLocked(c, []byte("c")) {
			return
		}
		time.Sleep(time.Millisecond * 10)
	}
	c.Fail()
}

// slowClient wraps rpcClient and makes some regions respond with delay.
type slowClient struct {
	Client
	regionDelays map[uint64]time.Duration
}

func (c *slowClient) SendReq(ctx context.Context, addr string, req *tikvrpc.Request, timeout time.Duration) (*tikvrpc.Response, error) {
	for id, delay := range c.regionDelays {
		reqCtx := &req.Context
		if reqCtx.GetRegionId() == id {
			time.Sleep(delay)
		}
	}
	return c.Client.SendRequest(ctx, addr, req, timeout)
}

func (s *testCommitterSuite) TestIllegalTso(c *C) {
	txn := s.begin(c)
	data := map[string]string{
		"name": "aa",
		"age":  "12",
	}
	for k, v := range data {
		err := txn.Set([]byte(k), []byte(v))
		c.Assert(err, IsNil)
	}
	// make start ts bigger.
	txn.startTS = uint64(math.MaxUint64)
	err := txn.Commit(context.Background())
	c.Assert(err, NotNil)
	errMsgMustContain(c, err, "invalid txnStartTS")
}

func errMsgMustContain(c *C, err error, msg string) {
	c.Assert(strings.Contains(err.Error(), msg), IsTrue)
}

func newTwoPhaseCommitterWithInit(txn *tikvTxn, connID uint64) (*twoPhaseCommitter, error) {
	c, err := newTwoPhaseCommitter(txn, connID)
	if err != nil {
		return nil, errors.Trace(err)
	}
	if err = c.initKeysAndMutations(); err != nil {
		return nil, errors.Trace(err)
	}
	return c, nil
}

func (s *testCommitterSuite) TestCommitBeforePrewrite(c *C) {
	txn := s.begin(c)
	err := txn.Set([]byte("a"), []byte("a1"))
	c.Assert(err, IsNil)
	commiter, err := newTwoPhaseCommitterWithInit(txn, 0)
	c.Assert(err, IsNil)
	ctx := context.Background()
	err = commiter.cleanupKeys(NewBackoffer(ctx, cleanupMaxBackoff), commiter.keys)
	c.Assert(err, IsNil)
	err = commiter.prewriteKeys(NewBackoffer(ctx, PrewriteMaxBackoff), commiter.keys)
	c.Assert(err, NotNil)
	errMsgMustContain(c, err, "conflictCommitTS")
}

func (s *testCommitterSuite) TestPrewritePrimaryKeyFailed(c *C) {
	// commit (a,a1)
	txn1 := s.begin(c)
	err := txn1.Set([]byte("a"), []byte("a1"))
	c.Assert(err, IsNil)
	err = txn1.Commit(context.Background())
	c.Assert(err, IsNil)

	// check a
	txn := s.begin(c)
	v, err := txn.Get(context.TODO(), []byte("a"))
	c.Assert(err, IsNil)
	c.Assert(v, BytesEquals, []byte("a1"))

	// set txn2's startTs before txn1's
	txn2 := s.begin(c)
	txn2.startTS = txn1.startTS - 1
	err = txn2.Set([]byte("a"), []byte("a2"))
	c.Assert(err, IsNil)
	err = txn2.Set([]byte("b"), []byte("b2"))
	c.Assert(err, IsNil)
	// prewrite:primary a failed, b success
	err = txn2.Commit(context.Background())
	c.Assert(err, NotNil)

	// txn2 failed with a rollback for record a.
	txn = s.begin(c)
	v, err = txn.Get(context.TODO(), []byte("a"))
	c.Assert(err, IsNil)
	c.Assert(v, BytesEquals, []byte("a1"))
	_, err = txn.Get(context.TODO(), []byte("b"))
	errMsgMustContain(c, err, "key not exist")

	// clean again, shouldn't be failed when a rollback already exist.
	ctx := context.Background()
	commiter, err := newTwoPhaseCommitterWithInit(txn2, 0)
	c.Assert(err, IsNil)
	err = commiter.cleanupKeys(NewBackoffer(ctx, cleanupMaxBackoff), commiter.keys)
	c.Assert(err, IsNil)

	// check the data after rollback twice.
	txn = s.begin(c)
	v, err = txn.Get(context.TODO(), []byte("a"))
	c.Assert(err, IsNil)
	c.Assert(v, BytesEquals, []byte("a1"))

	// update data in a new txn, should be success.
	err = txn.Set([]byte("a"), []byte("a3"))
	c.Assert(err, IsNil)
	err = txn.Commit(context.Background())
	c.Assert(err, IsNil)
	// check value
	txn = s.begin(c)
	v, err = txn.Get(context.TODO(), []byte("a"))
	c.Assert(err, IsNil)
	c.Assert(v, BytesEquals, []byte("a3"))
}

func (s *testCommitterSuite) TestWrittenKeysOnConflict(c *C) {
	// This test checks that when there is a write conflict, written keys is collected,
	// so we can use it to clean up keys.
	region, _ := s.cluster.GetRegionByKey([]byte("x"))
	newRegionID := s.cluster.AllocID()
	newPeerID := s.cluster.AllocID()
	s.cluster.Split(region.Id, newRegionID, []byte("y"), []uint64{newPeerID}, newPeerID)
	var totalTime time.Duration
	for i := 0; i < 10; i++ {
		txn1 := s.begin(c)
		txn2 := s.begin(c)
		txn2.Set([]byte("x1"), []byte("1"))
		commiter2, err := newTwoPhaseCommitterWithInit(txn2, 2)
		c.Assert(err, IsNil)
		err = commiter2.execute(context.Background())
		c.Assert(err, IsNil)
		txn1.Set([]byte("x1"), []byte("1"))
		txn1.Set([]byte("y1"), []byte("2"))
		commiter1, err := newTwoPhaseCommitterWithInit(txn1, 2)
		c.Assert(err, IsNil)
		err = commiter1.execute(context.Background())
		c.Assert(err, NotNil)
		commiter1.cleanWg.Wait()
		txn3 := s.begin(c)
		start := time.Now()
		txn3.Get(context.TODO(), []byte("y1"))
		totalTime += time.Since(start)
		txn3.Commit(context.Background())
	}
	c.Assert(totalTime, Less, time.Millisecond*200)
}

func (s *testCommitterSuite) TestPrewriteTxnSize(c *C) {
	// Prepare two regions first: (, 100) and [100, )
	region, _ := s.cluster.GetRegionByKey([]byte{50})
	newRegionID := s.cluster.AllocID()
	newPeerID := s.cluster.AllocID()
	s.cluster.Split(region.Id, newRegionID, []byte{100}, []uint64{newPeerID}, newPeerID)

	txn := s.begin(c)
	var val [1024]byte
	for i := byte(50); i < 120; i++ {
		err := txn.Set([]byte{i}, val[:])
		c.Assert(err, IsNil)
	}

	commiter, err := newTwoPhaseCommitterWithInit(txn, 1)
	c.Assert(err, IsNil)

	ctx := context.Background()
	err = commiter.prewriteKeys(NewBackoffer(ctx, PrewriteMaxBackoff), commiter.keys)
	c.Assert(err, IsNil)

	// Check the written locks in the first region (50 keys)
	for i := byte(50); i < 100; i++ {
		lock := s.getLockInfo(c, []byte{i})
		c.Assert(int(lock.TxnSize), Equals, 50)
	}

	// Check the written locks in the second region (20 keys)
	for i := byte(100); i < 120; i++ {
		lock := s.getLockInfo(c, []byte{i})
		c.Assert(int(lock.TxnSize), Equals, 20)
	}
}

func (s *testCommitterSuite) TestPessimisticPrewriteRequest(c *C) {
	// This test checks that the isPessimisticLock field is set in the request even when no keys are pessimistic lock.
	txn := s.begin(c)
	txn.SetOption(kv.Pessimistic, true)
	err := txn.Set([]byte("t1"), []byte("v1"))
	c.Assert(err, IsNil)
	commiter, err := newTwoPhaseCommitterWithInit(txn, 0)
	c.Assert(err, IsNil)
	commiter.forUpdateTS = 100
	var batch batchKeys
	batch.keys = append(batch.keys, []byte("t1"))
	batch.region = RegionVerID{1, 1, 1}
	req := commiter.buildPrewriteRequest(batch, 1)
	c.Assert(len(req.Prewrite().IsPessimisticLock), Greater, 0)
	c.Assert(req.Prewrite().ForUpdateTs, Equals, uint64(100))
}

func (s *testCommitterSuite) TestUnsetPrimaryKey(c *C) {
	// This test checks that the isPessimisticLock field is set in the request even when no keys are pessimistic lock.
	key := kv.Key("key")
	txn := s.begin(c)
	c.Assert(txn.Set(key, key), IsNil)
	c.Assert(txn.Commit(context.Background()), IsNil)

	txn = s.begin(c)
	txn.SetOption(kv.Pessimistic, true)
	txn.SetOption(kv.PresumeKeyNotExists, nil)
	txn.SetOption(kv.PresumeKeyNotExistsError, kv.NewExistErrInfo("name", "value"))
	_, _ = txn.us.Get(context.TODO(), key)
	c.Assert(txn.Set(key, key), IsNil)
	txn.DelOption(kv.PresumeKeyNotExistsError)
	txn.DelOption(kv.PresumeKeyNotExists)
<<<<<<< HEAD
	err := txn.LockKeys(context.Background(), txn.startTS, kv.LockAlwaysWait, key)
=======
	err := txn.LockKeys(context.Background(), nil, txn.startTS, key)
>>>>>>> 4907685e
	c.Assert(err, NotNil)
	c.Assert(txn.Delete(key), IsNil)
	key2 := kv.Key("key2")
	c.Assert(txn.Set(key2, key2), IsNil)
	err = txn.Commit(context.Background())
	c.Assert(err, IsNil)
}

func (s *testCommitterSuite) TestPessimisticLockedKeysDedup(c *C) {
	txn := s.begin(c)
	txn.SetOption(kv.Pessimistic, true)
<<<<<<< HEAD
	err := txn.LockKeys(context.Background(), 100, kv.LockAlwaysWait, kv.Key("abc"), kv.Key("def"))
	c.Assert(err, IsNil)
	err = txn.LockKeys(context.Background(), 100, kv.LockAlwaysWait, kv.Key("abc"), kv.Key("def"))
=======
	err := txn.LockKeys(context.Background(), nil, 100, kv.Key("abc"), kv.Key("def"))
	c.Assert(err, IsNil)
	err = txn.LockKeys(context.Background(), nil, 100, kv.Key("abc"), kv.Key("def"))
>>>>>>> 4907685e
	c.Assert(err, IsNil)
	c.Assert(txn.lockKeys, HasLen, 2)
}

func (s *testCommitterSuite) TestPessimisticTTL(c *C) {
	key := kv.Key("key")
	txn := s.begin(c)
	txn.SetOption(kv.Pessimistic, true)
	time.Sleep(time.Millisecond * 100)
<<<<<<< HEAD
	err := txn.LockKeys(context.Background(), txn.startTS, kv.LockAlwaysWait, key)
	c.Assert(err, IsNil)
	time.Sleep(time.Millisecond * 100)
	key2 := kv.Key("key2")
	err = txn.LockKeys(context.Background(), txn.startTS, kv.LockAlwaysWait, key2)
=======
	err := txn.LockKeys(context.Background(), nil, txn.startTS, key)
	c.Assert(err, IsNil)
	time.Sleep(time.Millisecond * 100)
	key2 := kv.Key("key2")
	err = txn.LockKeys(context.Background(), nil, txn.startTS, key2)
>>>>>>> 4907685e
	c.Assert(err, IsNil)
	lockInfo := s.getLockInfo(c, key)
	elapsedTTL := lockInfo.LockTtl - PessimisticLockTTL
	c.Assert(elapsedTTL, GreaterEqual, uint64(100))

	lr := newLockResolver(s.store)
	bo := NewBackoffer(context.Background(), getMaxBackoff)
	status, err := lr.getTxnStatus(bo, txn.startTS, key2, 0, txn.startTS)
	c.Assert(err, IsNil)
	c.Assert(status.ttl, Equals, lockInfo.LockTtl)

	// Check primary lock TTL is auto increasing while the pessimistic txn is ongoing.
	for i := 0; i < 50; i++ {
		lockInfoNew := s.getLockInfo(c, key)
		if lockInfoNew.LockTtl > lockInfo.LockTtl {
			currentTS, err := lr.store.GetOracle().GetTimestamp(bo.ctx)
			c.Assert(err, IsNil)
			// Check that the TTL is update to a reasonable range.
			expire := oracle.ExtractPhysical(txn.startTS) + int64(lockInfoNew.LockTtl)
			now := oracle.ExtractPhysical(currentTS)
			c.Assert(expire > now, IsTrue)
			c.Assert(uint64(expire-now) <= PessimisticLockTTL, IsTrue)
			return
		}
		time.Sleep(100 * time.Millisecond)
	}
	c.Assert(false, IsTrue, Commentf("update pessimistic ttl fail"))
}

func (s *testCommitterSuite) getLockInfo(c *C, key []byte) *kvrpcpb.LockInfo {
	txn := s.begin(c)
	err := txn.Set(key, key)
	c.Assert(err, IsNil)
	commiter, err := newTwoPhaseCommitterWithInit(txn, 1)
	c.Assert(err, IsNil)
	bo := NewBackoffer(context.Background(), getMaxBackoff)
	loc, err := s.store.regionCache.LocateKey(bo, key)
	c.Assert(err, IsNil)
	batch := batchKeys{region: loc.Region, keys: [][]byte{key}}
	req := commiter.buildPrewriteRequest(batch, 1)
	resp, err := s.store.SendReq(bo, req, loc.Region, readTimeoutShort)
	c.Assert(err, IsNil)
	c.Assert(resp.Resp, NotNil)
	keyErrs := (resp.Resp.(*kvrpcpb.PrewriteResponse)).Errors
	c.Assert(keyErrs, HasLen, 1)
	locked := keyErrs[0].Locked
	c.Assert(locked, NotNil)
	return locked
}<|MERGE_RESOLUTION|>--- conflicted
+++ resolved
@@ -506,11 +506,7 @@
 	c.Assert(txn.Set(key, key), IsNil)
 	txn.DelOption(kv.PresumeKeyNotExistsError)
 	txn.DelOption(kv.PresumeKeyNotExists)
-<<<<<<< HEAD
-	err := txn.LockKeys(context.Background(), txn.startTS, kv.LockAlwaysWait, key)
-=======
-	err := txn.LockKeys(context.Background(), nil, txn.startTS, key)
->>>>>>> 4907685e
+	err := txn.LockKeys(context.Background(), nil, txn.startTS, kv.LockAlwaysWait, key)
 	c.Assert(err, NotNil)
 	c.Assert(txn.Delete(key), IsNil)
 	key2 := kv.Key("key2")
@@ -522,15 +518,9 @@
 func (s *testCommitterSuite) TestPessimisticLockedKeysDedup(c *C) {
 	txn := s.begin(c)
 	txn.SetOption(kv.Pessimistic, true)
-<<<<<<< HEAD
-	err := txn.LockKeys(context.Background(), 100, kv.LockAlwaysWait, kv.Key("abc"), kv.Key("def"))
-	c.Assert(err, IsNil)
-	err = txn.LockKeys(context.Background(), 100, kv.LockAlwaysWait, kv.Key("abc"), kv.Key("def"))
-=======
-	err := txn.LockKeys(context.Background(), nil, 100, kv.Key("abc"), kv.Key("def"))
-	c.Assert(err, IsNil)
-	err = txn.LockKeys(context.Background(), nil, 100, kv.Key("abc"), kv.Key("def"))
->>>>>>> 4907685e
+	err := txn.LockKeys(context.Background(), nil, 100, kv.LockAlwaysWait, kv.Key("abc"), kv.Key("def"))
+	c.Assert(err, IsNil)
+	err = txn.LockKeys(context.Background(), nil, 100, kv.LockAlwaysWait, kv.Key("abc"), kv.Key("def"))
 	c.Assert(err, IsNil)
 	c.Assert(txn.lockKeys, HasLen, 2)
 }
@@ -540,19 +530,11 @@
 	txn := s.begin(c)
 	txn.SetOption(kv.Pessimistic, true)
 	time.Sleep(time.Millisecond * 100)
-<<<<<<< HEAD
-	err := txn.LockKeys(context.Background(), txn.startTS, kv.LockAlwaysWait, key)
+	err := txn.LockKeys(context.Background(), nil, txn.startTS, kv.LockAlwaysWait, key)
 	c.Assert(err, IsNil)
 	time.Sleep(time.Millisecond * 100)
 	key2 := kv.Key("key2")
-	err = txn.LockKeys(context.Background(), txn.startTS, kv.LockAlwaysWait, key2)
-=======
-	err := txn.LockKeys(context.Background(), nil, txn.startTS, key)
-	c.Assert(err, IsNil)
-	time.Sleep(time.Millisecond * 100)
-	key2 := kv.Key("key2")
-	err = txn.LockKeys(context.Background(), nil, txn.startTS, key2)
->>>>>>> 4907685e
+	err = txn.LockKeys(context.Background(), nil, txn.startTS, kv.LockAlwaysWait, key2)
 	c.Assert(err, IsNil)
 	lockInfo := s.getLockInfo(c, key)
 	elapsedTTL := lockInfo.LockTtl - PessimisticLockTTL
