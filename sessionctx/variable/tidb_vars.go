--- conflicted
+++ resolved
@@ -278,13 +278,10 @@
 	// TiDBExpensiveQueryTimeThreshold indicates the time threshold of expensive query.
 	TiDBExpensiveQueryTimeThreshold = "tidb_expensive_query_time_threshold"
 
-<<<<<<< HEAD
+  // TiDBEnableIndexMerge indicates to generate IndexMergePath.
+	TiDBEnableIndexMerge = "tidb_enable_index_merge"
 	// TiDBEnableNoopFuncs set true will enable using fake funcs(like get_lock release_lock)
 	TiDBEnableNoopFuncs = "tidb_enable_noop_functions"
-=======
-	// TiDBEnableIndexMerge indicates to generate IndexMergePath.
-	TiDBEnableIndexMerge = "tidb_enable_index_merge"
->>>>>>> 21d2590a
 )
 
 // Default TiDB system variable values.
